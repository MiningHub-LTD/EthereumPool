--- conflicted
+++ resolved
@@ -29,13 +29,9 @@
 ethcore-transaction = { path = "./transaction" }
 ethereum-types = "0.2"
 memory-cache = { path = "../util/memory_cache" }
-<<<<<<< HEAD
-ethcrypto = { path = "../ethcrypto" }
-=======
 ethabi = "5.1"
 ethabi-derive = "5.0"
 ethabi-contract = "5.0"
->>>>>>> db90f5b0
 ethjson = { path = "../json" }
 ethkey = { path = "../ethkey" }
 ethstore = { path = "../ethstore" }
