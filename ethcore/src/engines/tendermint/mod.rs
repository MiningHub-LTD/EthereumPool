--- conflicted
+++ resolved
@@ -778,10 +778,6 @@
 	use block::*;
 	use error::{Error, BlockError};
 	use header::Header;
-<<<<<<< HEAD
-	use client::{ChainNotify, ChainMessageType};
-=======
->>>>>>> db90f5b0
 	use miner::MinerService;
 	use test_helpers::*;
 	use account_provider::AccountProvider;
@@ -841,20 +837,6 @@
 		addr
 	}
 
-<<<<<<< HEAD
-	#[derive(Default)]
-	struct TestNotify {
-		messages: RwLock<Vec<Bytes>>,
-	}
-
-	impl ChainNotify for TestNotify {
-		fn broadcast(&self, _message_type: ChainMessageType, data: Vec<u8>) {
-			self.messages.write().push(data);
-		}
-	}
-
-=======
->>>>>>> db90f5b0
 	#[test]
 	fn has_valid_metadata() {
 		let engine = Spec::new_test_tendermint().engine;
