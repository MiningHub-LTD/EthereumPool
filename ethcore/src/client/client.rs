// Copyright 2015-2017 Parity Technologies (UK) Ltd.
// This file is part of Parity.

// Parity is free software: you can redistribute it and/or modify
// it under the terms of the GNU General Public License as published by
// the Free Software Foundation, either version 3 of the License, or
// (at your option) any later version.

// Parity is distributed in the hope that it will be useful,
// but WITHOUT ANY WARRANTY; without even the implied warranty of
// MERCHANTABILITY or FITNESS FOR A PARTICULAR PURPOSE.  See the
// GNU General Public License for more details.

// You should have received a copy of the GNU General Public License
// along with Parity.  If not, see <http://www.gnu.org/licenses/>.

use std::collections::{HashSet, HashMap, BTreeMap, VecDeque};
use std::str::FromStr;
use std::sync::{Arc, Weak};
use std::sync::atomic::{AtomicUsize, AtomicBool, Ordering as AtomicOrdering};
use std::time::{Instant};
use time::precise_time_ns;
use itertools::Itertools;

// util
use hash::keccak;
use bytes::Bytes;
use journaldb;
use trie::{TrieSpec, TrieFactory, Trie};
use kvdb::{DBValue, KeyValueDB, DBTransaction};
use util_error::UtilError;

// other
use ethereum_types::{H256, Address, U256};
use block::{IsBlock, LockedBlock, Drain, ClosedBlock, OpenBlock, enact_verified, SealedBlock};
use blockchain::{BlockChain, BlockProvider,  TreeRoute, ImportRoute, TransactionAddress};
use client::ancient_import::AncientVerifier;
use client::Error as ClientError;
use client::{
	Nonce, Balance, ChainInfo, BlockInfo, CallContract, TransactionInfo, RegistryInfo, ReopenBlock, PrepareOpenBlock, ScheduleInfo, ImportSealedBlock, BroadcastProposalBlock, ImportBlock,
	StateOrBlock, StateInfo, StateClient, Call, AccountData, BlockChain as BlockChainTrait, BlockProducer, SealedBlockImporter
};
use client::{
	BlockId, TransactionId, UncleId, TraceId, ClientConfig, BlockChainClient,
	MiningBlockChainClient, TraceFilter, CallAnalytics, BlockImportError, Mode,
<<<<<<< HEAD
	ChainNotify, PruningInfo, ProvingBlockChainClient, ChainMessageType, PrivateNotify,
=======
	ChainNotify, PruningInfo, ProvingBlockChainClient, EngineInfo
>>>>>>> f48b09b7
};
use encoded;
use engines::{EthEngine, EpochTransition};
use error::{ImportError, ExecutionError, CallError, BlockError, ImportResult, Error as EthcoreError, TransactionImportError};
use vm::{EnvInfo, LastHashes};
use evm::Schedule;
use executive::{Executive, Executed, TransactOptions, contract_address};
use factory::{Factories, VmFactory};
use header::{BlockNumber, Header};
use io::IoChannel;
use log_entry::LocalizedLogEntry;
use miner::{Miner, MinerService};
use parking_lot::{Mutex, RwLock};
use rand::OsRng;
use receipt::{Receipt, LocalizedReceipt};
use rlp::UntrustedRlp;
use service::ClientIoMessage;
use snapshot::{self, io as snapshot_io};
use spec::Spec;
use state_db::StateDB;
use state::{self, State};
use trace;
use trace::{TraceDB, ImportRequest as TraceImportRequest, LocalizedTrace, Database as TraceDatabase};
use transaction::{self, LocalizedTransaction, UnverifiedTransaction, SignedTransaction, Transaction, PendingTransaction, Action};
use types::filter::Filter;
use types::mode::Mode as IpcMode;
use verification;
use verification::{PreverifiedBlock, Verifier};
use verification::queue::BlockQueue;
use views::BlockView;

// re-export
pub use types::blockchain_info::BlockChainInfo;
pub use types::block_status::BlockStatus;
pub use blockchain::CacheSize as BlockChainCacheSize;
pub use verification::queue::QueueInfo as BlockQueueInfo;

use_contract!(registry, "Registry", "res/contracts/registrar.json");

const MAX_TX_QUEUE_SIZE: usize = 4096;
const MAX_QUEUE_SIZE_TO_SLEEP_ON: usize = 2;
const MIN_HISTORY_SIZE: u64 = 8;

/// Report on the status of a client.
#[derive(Default, Clone, Debug, Eq, PartialEq)]
pub struct ClientReport {
	/// How many blocks have been imported so far.
	pub blocks_imported: usize,
	/// How many transactions have been applied so far.
	pub transactions_applied: usize,
	/// How much gas has been processed so far.
	pub gas_processed: U256,
	/// Memory used by state DB
	pub state_db_mem: usize,
}

impl ClientReport {
	/// Alter internal reporting to reflect the additional `block` has been processed.
	pub fn accrue_block(&mut self, block: &PreverifiedBlock) {
		self.blocks_imported += 1;
		self.transactions_applied += block.transactions.len();
		self.gas_processed = self.gas_processed + block.header.gas_used().clone();
	}
}

impl<'a> ::std::ops::Sub<&'a ClientReport> for ClientReport {
	type Output = Self;

	fn sub(mut self, other: &'a ClientReport) -> Self {
		let higher_mem = ::std::cmp::max(self.state_db_mem, other.state_db_mem);
		let lower_mem = ::std::cmp::min(self.state_db_mem, other.state_db_mem);

		self.blocks_imported -= other.blocks_imported;
		self.transactions_applied -= other.transactions_applied;
		self.gas_processed = self.gas_processed - other.gas_processed;
		self.state_db_mem  = higher_mem - lower_mem;

		self
	}
}

struct SleepState {
	last_activity: Option<Instant>,
	last_autosleep: Option<Instant>,
}

impl SleepState {
	fn new(awake: bool) -> Self {
		SleepState {
			last_activity: match awake { false => None, true => Some(Instant::now()) },
			last_autosleep: match awake { false => Some(Instant::now()), true => None },
		}
	}
}

struct Importer {
	/// Lock used during block import
	pub import_lock: Mutex<()>, // FIXME Maybe wrap the whole `Importer` instead?

	/// Used to verify blocks
	pub verifier: Box<Verifier<Client>>,

	/// Queue containing pending blocks
	pub block_queue: BlockQueue,

	/// Handles block sealing
	pub miner: Arc<Miner>,

	/// Ancient block verifier: import an ancient sequence of blocks in order from a starting epoch
	pub ancient_verifier: Mutex<Option<AncientVerifier>>,

	/// Random number generator used by `AncientVerifier`
	pub rng: Mutex<OsRng>,

	/// Ethereum engine to be used during import
	pub engine: Arc<EthEngine>,
}

/// Blockchain database client backed by a persistent database. Owns and manages a blockchain and a block queue.
/// Call `import_block()` to import a block asynchronously; `flush_queue()` flushes the queue.
pub struct Client {
	/// Flag used to disable the client forever. Not to be confused with `liveness`.
	///
	/// For example, auto-updater will disable client forever if there is a
	/// hard fork registered on-chain that we don't have capability for.
	/// When hard fork block rolls around, the client (if `update` is false)
	/// knows it can't proceed further.
	enabled: AtomicBool,

	/// Operating mode for the client
	mode: Mutex<Mode>,

	chain: RwLock<Arc<BlockChain>>,
	tracedb: RwLock<TraceDB<BlockChain>>,
	engine: Arc<EthEngine>,

	/// Client configuration
	config: ClientConfig,

	/// Database pruning strategy to use for StateDB
	pruning: journaldb::Algorithm,

	/// Client uses this to store blocks, traces, etc.
	db: RwLock<Arc<KeyValueDB>>,

	state_db: RwLock<StateDB>,

	/// Report on the status of client
	report: RwLock<ClientReport>,

	sleep_state: Mutex<SleepState>,

	/// Flag changed by `sleep` and `wake_up` methods. Not to be confused with `enabled`.
	liveness: AtomicBool,
<<<<<<< HEAD
	io_channel: Arc<Mutex<IoChannel<ClientIoMessage>>>,
	notify: RwLock<Vec<Weak<ChainNotify>>>,
	private_notify: RwLock<Option<Weak<PrivateNotify>>>,
=======
	io_channel: Mutex<IoChannel<ClientIoMessage>>,

	/// List of actors to be notified on certain chain events
	notify: RwLock<Vec<Weak<ChainNotify>>>,

	/// Count of pending transactions in the queue
>>>>>>> f48b09b7
	queue_transactions: AtomicUsize,
	last_hashes: RwLock<VecDeque<H256>>,
	factories: Factories,

	/// Number of eras kept in a journal before they are pruned
	history: u64,

	/// An action to be done if a mode/spec_name change happens
	on_user_defaults_change: Mutex<Option<Box<FnMut(Option<Mode>) + 'static + Send>>>,

	/// Link to a registry object useful for looking up names
	registrar: registry::Registry,
	registrar_address: Option<Address>,

	/// A closure to call when we want to restart the client
	exit_handler: Mutex<Option<Box<Fn(bool, Option<String>) + 'static + Send>>>,

	importer: Importer,
}

impl Importer {
	pub fn new(
		config: &ClientConfig,
		engine: Arc<EthEngine>,
		message_channel: IoChannel<ClientIoMessage>,
<<<<<<< HEAD
	) -> Result<Arc<Client>, ::error::Error> {
		let trie_spec = match config.fat_db {
			true => TrieSpec::Fat,
			false => TrieSpec::Secure,
		};

		let trie_factory = TrieFactory::new(trie_spec);
		let factories = Factories {
			vm: VmFactory::new(config.vm_type.clone(), config.jump_table_size),
			trie: trie_factory,
			accountdb: Default::default(),
		};

		let journal_db = journaldb::new(db.clone(), config.pruning, ::db::COL_STATE);
		let mut state_db = StateDB::new(journal_db, config.state_cache_size);
		if state_db.journal_db().is_empty() {
			// Sets the correct state root.
			state_db = spec.ensure_db_good(state_db, &factories)?;
			let mut batch = DBTransaction::new();
			state_db.journal_under(&mut batch, 0, &spec.genesis_header().hash())?;
			db.write(batch).map_err(ClientError::Database)?;
		}

		let gb = spec.genesis_block();
		let chain = Arc::new(BlockChain::new(config.blockchain.clone(), &gb, db.clone()));
		let tracedb = RwLock::new(TraceDB::new(config.tracing.clone(), db.clone(), chain.clone()));

		trace!("Cleanup journal: DB Earliest = {:?}, Latest = {:?}", state_db.journal_db().earliest_era(), state_db.journal_db().latest_era());

		let history = if config.history < MIN_HISTORY_SIZE {
			info!(target: "client", "Ignoring pruning history parameter of {}\
				, falling back to minimum of {}",
				config.history, MIN_HISTORY_SIZE);
			MIN_HISTORY_SIZE
		} else {
			config.history
		};

		if !chain.block_header(&chain.best_block_hash()).map_or(true, |h| state_db.journal_db().contains(h.state_root())) {
			warn!("State root not found for block #{} ({:x})", chain.best_block_number(), chain.best_block_hash());
		}

		let engine = spec.engine.clone();

		let block_queue = BlockQueue::new(config.queue.clone(), engine.clone(), message_channel.clone(), config.verifier_type.verifying_seal());

		let awake = match config.mode { Mode::Dark(..) | Mode::Off => false, _ => true };

		let registrar_address = engine.additional_params().get("registrar").and_then(|s| Address::from_str(s).ok());
		if let Some(ref addr) = registrar_address {
			trace!(target: "client", "Found registrar at {}", addr);
		}

		let client = Arc::new(Client {
			enabled: AtomicBool::new(true),
			sleep_state: Mutex::new(SleepState::new(awake)),
			liveness: AtomicBool::new(awake),
			mode: Mutex::new(config.mode.clone()),
			chain: RwLock::new(chain),
			tracedb: tracedb,
			engine: engine,
			pruning: config.pruning.clone(),
			verifier: verification::new(config.verifier_type.clone()),
			config: config,
			db: RwLock::new(db),
			state_db: RwLock::new(state_db),
			block_queue: block_queue,
			report: RwLock::new(Default::default()),
			import_lock: Mutex::new(()),
			miner: miner,
			io_channel: Arc::new(Mutex::new(message_channel)),
			notify: RwLock::new(Vec::new()),
			private_notify: RwLock::new(None),
			queue_transactions: AtomicUsize::new(0),
			last_hashes: RwLock::new(VecDeque::new()),
			factories: factories,
			history: history,
			ancient_verifier: Mutex::new(None),
			on_user_defaults_change: Mutex::new(None),
			registrar: registry::Registry::default(),
			registrar_address,
			exit_handler: Mutex::new(None),
		});

		// prune old states.
		{
			let state_db = client.state_db.read().boxed_clone();
			let chain = client.chain.read();
			client.prune_ancient(state_db, &chain)?;
		}

		// ensure genesis epoch proof in the DB.
		{
			let chain = client.chain.read();
			let gh = spec.genesis_header();
			if chain.epoch_transition(0, gh.hash()).is_none() {
				trace!(target: "client", "No genesis transition found.");

				let proof = client.with_proving_caller(
					BlockId::Number(0),
					|call| client.engine.genesis_epoch_data(&gh, call)
				);
				let proof = match proof {
					Ok(proof) => proof,
					Err(e) => {
						warn!(target: "client", "Error generating genesis epoch data: {}. Snapshots generated may not be complete.", e);
						Vec::new()
					}
				};

				debug!(target: "client", "Obtained genesis transition proof: {:?}", proof);

				let mut batch = DBTransaction::new();
				chain.insert_epoch_transition(&mut batch, 0, EpochTransition {
					block_hash: gh.hash(),
					block_number: 0,
					proof: proof,
				});

				client.db.read().write_buffered(batch);
			}
		}

		// ensure buffered changes are flushed.
		client.db.read().flush().map_err(ClientError::Database)?;
		Ok(client)
	}

	/// Wakes up client if it's a sleep.
	pub fn keep_alive(&self) {
		let should_wake = match *self.mode.lock() {
			Mode::Dark(..) | Mode::Passive(..) => true,
			_ => false,
		};
		if should_wake {
			self.wake_up();
			(*self.sleep_state.lock()).last_activity = Some(Instant::now());
		}
	}

	/// Adds an actor to be notified on certain events
	pub fn add_notify(&self, target: Arc<ChainNotify>) {
		self.notify.write().push(Arc::downgrade(&target));
	}

	/// Set a closure to call when we want to restart the client
	pub fn set_exit_handler<F>(&self, f: F) where F: Fn(bool, Option<String>) + 'static + Send {
		*self.exit_handler.lock() = Some(Box::new(f));
	}

	/// Returns engine reference.
	pub fn engine(&self) -> &EthEngine {
		&*self.engine
	}

	fn notify<F>(&self, f: F) where F: Fn(&ChainNotify) {
		for np in self.notify.read().iter() {
			if let Some(n) = np.upgrade() {
				f(&*n);
			}
		}
	}

	/// Register an action to be done if a mode/spec_name change happens.
	pub fn on_user_defaults_change<F>(&self, f: F) where F: 'static + FnMut(Option<Mode>) + Send {
		*self.on_user_defaults_change.lock() = Some(Box::new(f));
	}

	/// Flush the block import queue.
	pub fn flush_queue(&self) {
		self.block_queue.flush();
		while !self.block_queue.queue_info().is_empty() {
			self.import_verified_blocks();
		}
	}

	/// The env info as of the best block.
	pub fn latest_env_info(&self) -> EnvInfo {
		self.env_info(BlockId::Latest).expect("Best block header always stored; qed")
	}

	/// The env info as of a given block.
	/// returns `None` if the block unknown.
	pub fn env_info(&self, id: BlockId) -> Option<EnvInfo> {
		self.block_header(id).map(|header| {
			EnvInfo {
				number: header.number(),
				author: header.author(),
				timestamp: header.timestamp(),
				difficulty: header.difficulty(),
				last_hashes: self.build_last_hashes(header.parent_hash()),
				gas_used: U256::default(),
				gas_limit: header.gas_limit(),
			}
		})
	}

	fn build_last_hashes(&self, parent_hash: H256) -> Arc<LastHashes> {
		{
			let hashes = self.last_hashes.read();
			if hashes.front().map_or(false, |h| h == &parent_hash) {
				let mut res = Vec::from(hashes.clone());
				res.resize(256, H256::default());
				return Arc::new(res);
			}
		}
		let mut last_hashes = LastHashes::new();
		last_hashes.resize(256, H256::default());
		last_hashes[0] = parent_hash;
		let chain = self.chain.read();
		for i in 0..255 {
			match chain.block_details(&last_hashes[i]) {
				Some(details) => {
					last_hashes[i + 1] = details.parent.clone();
				},
				None => break,
			}
		}
		let mut cached_hashes = self.last_hashes.write();
		*cached_hashes = VecDeque::from(last_hashes.clone());
		Arc::new(last_hashes)
	}

	fn check_and_close_block(&self, block: &PreverifiedBlock) -> Result<LockedBlock, ()> {
		let engine = &*self.engine;
		let header = &block.header;

		let chain = self.chain.read();
		// Check the block isn't so old we won't be able to enact it.
		let best_block_number = chain.best_block_number();
		if self.pruning_info().earliest_state > header.number() {
			warn!(target: "client", "Block import failed for #{} ({})\nBlock is ancient (current best block: #{}).", header.number(), header.hash(), best_block_number);
			return Err(());
		}

		// Check if parent is in chain
		let parent = match chain.block_header(header.parent_hash()) {
			Some(h) => h,
			None => {
				warn!(target: "client", "Block import failed for #{} ({}): Parent not found ({}) ", header.number(), header.hash(), header.parent_hash());
				return Err(());
			}
		};

		// Verify Block Family
		let verify_family_result = self.verifier.verify_block_family(
			header,
			&parent,
			engine,
			Some((&block.bytes, &block.transactions, &**chain, self)),
		);

		if let Err(e) = verify_family_result {
			warn!(target: "client", "Stage 3 block verification failed for #{} ({})\nError: {:?}", header.number(), header.hash(), e);
			return Err(());
		};

		let verify_external_result = self.verifier.verify_block_external(header, engine);
		if let Err(e) = verify_external_result {
			warn!(target: "client", "Stage 4 block verification failed for #{} ({})\nError: {:?}", header.number(), header.hash(), e);
			return Err(());
		};

		// Enact Verified Block
		let last_hashes = self.build_last_hashes(header.parent_hash().clone());
		let db = self.state_db.read().boxed_clone_canon(header.parent_hash());

		let is_epoch_begin = chain.epoch_transition(parent.number(), *header.parent_hash()).is_some();
		let enact_result = enact_verified(block,
			engine,
			self.tracedb.read().tracing_enabled(),
			db,
			&parent,
			last_hashes,
			self.factories.clone(),
			is_epoch_begin,
		);
		let mut locked_block = enact_result.map_err(|e| {
			warn!(target: "client", "Block import failed for #{} ({})\nError: {:?}", header.number(), header.hash(), e);
		})?;

		if header.number() < self.engine().params().validate_receipts_transition && header.receipts_root() != locked_block.block().header().receipts_root() {
			locked_block = locked_block.strip_receipts();
		}

		// Final Verification
		if let Err(e) = self.verifier.verify_block_final(header, locked_block.block().header()) {
			warn!(target: "client", "Stage 5 block verification failed for #{} ({})\nError: {:?}", header.number(), header.hash(), e);
			return Err(());
		}
=======
		miner: Arc<Miner>,
	) -> Result<Importer, ::error::Error> {
		let block_queue = BlockQueue::new(config.queue.clone(), engine.clone(), message_channel.clone(), config.verifier_type.verifying_seal());
>>>>>>> f48b09b7

		Ok(Importer {
			import_lock: Mutex::new(()),
			verifier: verification::new(config.verifier_type.clone()),
			block_queue,
			miner,
			ancient_verifier: Mutex::new(None),
			rng: Mutex::new(OsRng::new()?),
			engine,
		})
	}

	fn calculate_enacted_retracted(&self, import_results: &[ImportRoute]) -> (Vec<H256>, Vec<H256>) {
		fn map_to_vec(map: Vec<(H256, bool)>) -> Vec<H256> {
			map.into_iter().map(|(k, _v)| k).collect()
		}

		// In ImportRoute we get all the blocks that have been enacted and retracted by single insert.
		// Because we are doing multiple inserts some of the blocks that were enacted in import `k`
		// could be retracted in import `k+1`. This is why to understand if after all inserts
		// the block is enacted or retracted we iterate over all routes and at the end final state
		// will be in the hashmap
		let map = import_results.iter().fold(HashMap::new(), |mut map, route| {
			for hash in &route.enacted {
				map.insert(hash.clone(), true);
			}
			for hash in &route.retracted {
				map.insert(hash.clone(), false);
			}
			map
		});

		// Split to enacted retracted (using hashmap value)
		let (enacted, retracted) = map.into_iter().partition(|&(_k, v)| v);
		// And convert tuples to keys
		(map_to_vec(enacted), map_to_vec(retracted))
	}

	/// This is triggered by a message coming from a block queue when the block is ready for insertion
	pub fn import_verified_blocks(&self, client: &Client) -> usize {

		// Shortcut out if we know we're incapable of syncing the chain.
		if !client.enabled.load(AtomicOrdering::Relaxed) {
			return 0;
		}

		let max_blocks_to_import = 4;
		let (imported_blocks, import_results, invalid_blocks, imported, proposed_blocks, duration, is_empty) = {
			let mut imported_blocks = Vec::with_capacity(max_blocks_to_import);
			let mut invalid_blocks = HashSet::new();
			let mut proposed_blocks = Vec::with_capacity(max_blocks_to_import);
			let mut import_results = Vec::with_capacity(max_blocks_to_import);

			let _import_lock = self.import_lock.lock();
			let blocks = self.block_queue.drain(max_blocks_to_import);
			if blocks.is_empty() {
				return 0;
			}
			trace_time!("import_verified_blocks");
			let start = precise_time_ns();

			for block in blocks {
				let header = &block.header;
				let is_invalid = invalid_blocks.contains(header.parent_hash());
				if is_invalid {
					invalid_blocks.insert(header.hash());
					continue;
				}
				if let Ok(closed_block) = self.check_and_close_block(&block, client) {
					if self.engine.is_proposal(&block.header) {
						self.block_queue.mark_as_good(&[header.hash()]);
						proposed_blocks.push(block.bytes);
					} else {
						imported_blocks.push(header.hash());

						let route = self.commit_block(closed_block, &header, &block.bytes, client);
						import_results.push(route);

						client.report.write().accrue_block(&block);
					}
				} else {
					invalid_blocks.insert(header.hash());
				}
			}

			let imported = imported_blocks.len();
			let invalid_blocks = invalid_blocks.into_iter().collect::<Vec<H256>>();

			if !invalid_blocks.is_empty() {
				self.block_queue.mark_as_bad(&invalid_blocks);
			}
			let is_empty = self.block_queue.mark_as_good(&imported_blocks);
			let duration_ns = precise_time_ns() - start;
			(imported_blocks, import_results, invalid_blocks, imported, proposed_blocks, duration_ns, is_empty)
		};

		{
			if !imported_blocks.is_empty() && is_empty {
				let (enacted, retracted) = self.calculate_enacted_retracted(&import_results);

				if is_empty {
					self.miner.chain_new_blocks(client, &imported_blocks, &invalid_blocks, &enacted, &retracted);
				}

				client.notify(|notify| {
					notify.new_blocks(
						imported_blocks.clone(),
						invalid_blocks.clone(),
						enacted.clone(),
						retracted.clone(),
						Vec::new(),
						proposed_blocks.clone(),
						duration,
					);
				});
			}
		}

		client.db.read().flush().expect("DB flush failed.");
		imported
	}

	fn check_and_close_block(&self, block: &PreverifiedBlock, client: &Client) -> Result<LockedBlock, ()> {
		let engine = &*self.engine;
		let header = &block.header;

		let chain = client.chain.read();
		// Check the block isn't so old we won't be able to enact it.
		let best_block_number = chain.best_block_number();
		if client.pruning_info().earliest_state > header.number() {
			warn!(target: "client", "Block import failed for #{} ({})\nBlock is ancient (current best block: #{}).", header.number(), header.hash(), best_block_number);
			return Err(());
		}

		// Check if parent is in chain
		let parent = match chain.block_header(header.parent_hash()) {
			Some(h) => h,
			None => {
				warn!(target: "client", "Block import failed for #{} ({}): Parent not found ({}) ", header.number(), header.hash(), header.parent_hash());
				return Err(());
			}
		};

		// Verify Block Family
		let verify_family_result = self.verifier.verify_block_family(
			header,
			&parent,
			engine,
			Some(verification::FullFamilyParams {
				block_bytes: &block.bytes,
				transactions: &block.transactions,
				block_provider: &**chain,
				client
			}),
		);

		if let Err(e) = verify_family_result {
			warn!(target: "client", "Stage 3 block verification failed for #{} ({})\nError: {:?}", header.number(), header.hash(), e);
			return Err(());
		};

		let verify_external_result = self.verifier.verify_block_external(header, engine);
		if let Err(e) = verify_external_result {
			warn!(target: "client", "Stage 4 block verification failed for #{} ({})\nError: {:?}", header.number(), header.hash(), e);
			return Err(());
		};

		// Enact Verified Block
		let last_hashes = client.build_last_hashes(header.parent_hash());
		let db = client.state_db.read().boxed_clone_canon(header.parent_hash());

		let is_epoch_begin = chain.epoch_transition(parent.number(), *header.parent_hash()).is_some();
		let enact_result = enact_verified(block,
			engine,
			client.tracedb.read().tracing_enabled(),
			db,
			&parent,
			last_hashes,
			client.factories.clone(),
			is_epoch_begin,
		);
		let mut locked_block = enact_result.map_err(|e| {
			warn!(target: "client", "Block import failed for #{} ({})\nError: {:?}", header.number(), header.hash(), e);
		})?;

		if header.number() < engine.params().validate_receipts_transition && header.receipts_root() != locked_block.block().header().receipts_root() {
			locked_block = locked_block.strip_receipts();
		}

		// Final Verification
		if let Err(e) = self.verifier.verify_block_final(header, locked_block.block().header()) {
			warn!(target: "client", "Stage 5 block verification failed for #{} ({})\nError: {:?}", header.number(), header.hash(), e);
			return Err(());
		}

		Ok(locked_block)
	}

	/// Import a block with transaction receipts.
	///
	/// The block is guaranteed to be the next best blocks in the
	/// first block sequence. Does no sealing or transaction validation.
	fn import_old_block(&self, block_bytes: Bytes, receipts_bytes: Bytes, db: &KeyValueDB, chain: &BlockChain) -> Result<H256, ::error::Error> {
		let block = BlockView::new(&block_bytes);
		let header = block.header();
		let receipts = ::rlp::decode_list(&receipts_bytes);
		let hash = header.hash();
		let _import_lock = self.import_lock.lock();

		{
			trace_time!("import_old_block");
			let mut ancient_verifier = self.ancient_verifier.lock();

			{
				// closure for verifying a block.
				let verify_with = |verifier: &AncientVerifier| -> Result<(), ::error::Error> {
					// verify the block, passing the chain for updating the epoch
					// verifier.
					let mut rng = OsRng::new().map_err(UtilError::from)?;
					verifier.verify(&mut rng, &header, &chain)
				};

				// initialize the ancient block verifier if we don't have one already.
				match &mut *ancient_verifier {
					&mut Some(ref verifier) => {
						verify_with(verifier)?
					}
					x @ &mut None => {
						// load most recent epoch.
						trace!(target: "client", "Initializing ancient block restoration.");
						let current_epoch_data = chain.epoch_transitions()
							.take_while(|&(_, ref t)| t.block_number < header.number())
							.last()
							.map(|(_, t)| t.proof)
							.expect("At least one epoch entry (genesis) always stored; qed");

						let current_verifier = self.engine.epoch_verifier(&header, &current_epoch_data)
							.known_confirmed()?;
						let current_verifier = AncientVerifier::new(self.engine.clone(), current_verifier);

						verify_with(&current_verifier)?;
						*x = Some(current_verifier);
					}
				}
			}

			// Commit results
			let mut batch = DBTransaction::new();
			chain.insert_unordered_block(&mut batch, &block_bytes, receipts, None, false, true);
			// Final commit to the DB
			db.write_buffered(batch);
			chain.commit();
		}
		db.flush().expect("DB flush failed.");
		Ok(hash)
	}

	// NOTE: the header of the block passed here is not necessarily sealed, as
	// it is for reconstructing the state transition.
	//
	// The header passed is from the original block data and is sealed.
	fn commit_block<B>(&self, block: B, header: &Header, block_data: &[u8], client: &Client) -> ImportRoute where B: IsBlock + Drain {
		let hash = &header.hash();
		let number = header.number();
		let parent = header.parent_hash();
		let chain = client.chain.read();

		// Commit results
		let receipts = block.receipts().to_owned();
		let traces = block.traces().clone().drain();

		assert_eq!(header.hash(), BlockView::new(block_data).header_view().hash());

		//let traces = From::from(block.traces().clone().unwrap_or_else(Vec::new));

		let mut batch = DBTransaction::new();

		// CHECK! I *think* this is fine, even if the state_root is equal to another
		// already-imported block of the same number.
		// TODO: Prove it with a test.
		let mut state = block.drain();

		// check epoch end signal, potentially generating a proof on the current
		// state.
		self.check_epoch_end_signal(
			&header,
			block_data,
			&receipts,
			&state,
			&chain,
			&mut batch,
			client
		);

		state.journal_under(&mut batch, number, hash).expect("DB commit failed");
		let route = chain.insert_block(&mut batch, block_data, receipts.clone());

		client.tracedb.read().import(&mut batch, TraceImportRequest {
			traces: traces.into(),
			block_hash: hash.clone(),
			block_number: number,
			enacted: route.enacted.clone(),
			retracted: route.retracted.len()
		});

		let is_canon = route.enacted.last().map_or(false, |h| h == hash);
		state.sync_cache(&route.enacted, &route.retracted, is_canon);
		// Final commit to the DB
		client.db.read().write_buffered(batch);
		chain.commit();

		self.check_epoch_end(&header, &chain, client);

		client.update_last_hashes(&parent, hash);

		if let Err(e) = client.prune_ancient(state, &chain) {
			warn!("Failed to prune ancient state data: {}", e);
		}

		route
	}

	// check for epoch end signal and write pending transition if it occurs.
	// state for the given block must be available.
	fn check_epoch_end_signal(
		&self,
		header: &Header,
		block_bytes: &[u8],
		receipts: &[Receipt],
		state_db: &StateDB,
		chain: &BlockChain,
		batch: &mut DBTransaction,
		client: &Client,
	) {
		use engines::EpochChange;

		let hash = header.hash();
		let auxiliary = ::machine::AuxiliaryData {
			bytes: Some(block_bytes),
			receipts: Some(&receipts),
		};

		match self.engine.signals_epoch_end(header, auxiliary) {
			EpochChange::Yes(proof) => {
				use engines::epoch::PendingTransition;
				use engines::Proof;

				let proof = match proof {
					Proof::Known(proof) => proof,
					Proof::WithState(with_state) => {
						let env_info = EnvInfo {
							number: header.number(),
							author: header.author().clone(),
							timestamp: header.timestamp(),
							difficulty: header.difficulty().clone(),
							last_hashes: client.build_last_hashes(header.parent_hash()),
							gas_used: U256::default(),
							gas_limit: u64::max_value().into(),
						};

						let call = move |addr, data| {
							let mut state_db = state_db.boxed_clone();
							let backend = ::state::backend::Proving::new(state_db.as_hashdb_mut());

							let transaction =
								client.contract_call_tx(BlockId::Hash(*header.parent_hash()), addr, data);

							let mut state = State::from_existing(
								backend,
								header.state_root().clone(),
								self.engine.account_start_nonce(header.number()),
								client.factories.clone(),
							).expect("state known to be available for just-imported block; qed");

							let options = TransactOptions::with_no_tracing().dont_check_nonce();
							let res = Executive::new(&mut state, &env_info, self.engine.machine())
								.transact(&transaction, options);

							let res = match res {
								Err(ExecutionError::Internal(e)) =>
									Err(format!("Internal error: {}", e)),
								Err(e) => {
									trace!(target: "client", "Proved call failed: {}", e);
									Ok((Vec::new(), state.drop().1.extract_proof()))
								}
								Ok(res) => Ok((res.output, state.drop().1.extract_proof())),
							};

							res.map(|(output, proof)| (output, proof.into_iter().map(|x| x.into_vec()).collect()))
						};

						match with_state.generate_proof(&call) {
							Ok(proof) => proof,
							Err(e) => {
								warn!(target: "client", "Failed to generate transition proof for block {}: {}", hash, e);
								warn!(target: "client", "Snapshots produced by this client may be incomplete");
								Vec::new()
							}
						}
					}
				};

				debug!(target: "client", "Block {} signals epoch end.", hash);

				let pending = PendingTransition { proof: proof };
				chain.insert_pending_transition(batch, hash, pending);
			},
			EpochChange::No => {},
			EpochChange::Unsure(_) => {
				warn!(target: "client", "Detected invalid engine implementation.");
				warn!(target: "client", "Engine claims to require more block data, but everything provided.");
			}
		}
	}

	// check for ending of epoch and write transition if it occurs.
	fn check_epoch_end<'a>(&self, header: &'a Header, chain: &BlockChain, client: &Client) {
		let is_epoch_end = self.engine.is_epoch_end(
			header,
			&(|hash| chain.block_header(&hash)),
			&(|hash| chain.get_pending_transition(hash)), // TODO: limit to current epoch.
		);

		if let Some(proof) = is_epoch_end {
			debug!(target: "client", "Epoch transition at block {}", header.hash());

			let mut batch = DBTransaction::new();
			chain.insert_epoch_transition(&mut batch, header.number(), EpochTransition {
				block_hash: header.hash(),
				block_number: header.number(),
				proof: proof,
			});

			// always write the batch directly since epoch transition proofs are
			// fetched from a DB iterator and DB iterators are only available on
			// flushed data.
			client.db.read().write(batch).expect("DB flush failed");
		}
	}
}

impl Client {
	/// Create a new client with given parameters.
	/// The database is assumed to have been initialized with the correct columns.
	pub fn new(
		config: ClientConfig,
		spec: &Spec,
		db: Arc<KeyValueDB>,
		miner: Arc<Miner>,
		message_channel: IoChannel<ClientIoMessage>,
	) -> Result<Arc<Client>, ::error::Error> {
		let trie_spec = match config.fat_db {
			true => TrieSpec::Fat,
			false => TrieSpec::Secure,
		};

		let trie_factory = TrieFactory::new(trie_spec);
		let factories = Factories {
			vm: VmFactory::new(config.vm_type.clone(), config.jump_table_size),
			trie: trie_factory,
			accountdb: Default::default(),
		};

		let journal_db = journaldb::new(db.clone(), config.pruning, ::db::COL_STATE);
		let mut state_db = StateDB::new(journal_db, config.state_cache_size);
		if state_db.journal_db().is_empty() {
			// Sets the correct state root.
			state_db = spec.ensure_db_good(state_db, &factories)?;
			let mut batch = DBTransaction::new();
			state_db.journal_under(&mut batch, 0, &spec.genesis_header().hash())?;
			db.write(batch).map_err(ClientError::Database)?;
		}

		let gb = spec.genesis_block();
		let chain = Arc::new(BlockChain::new(config.blockchain.clone(), &gb, db.clone()));
		let tracedb = RwLock::new(TraceDB::new(config.tracing.clone(), db.clone(), chain.clone()));

		trace!("Cleanup journal: DB Earliest = {:?}, Latest = {:?}", state_db.journal_db().earliest_era(), state_db.journal_db().latest_era());

		let history = if config.history < MIN_HISTORY_SIZE {
			info!(target: "client", "Ignoring pruning history parameter of {}\
				, falling back to minimum of {}",
				config.history, MIN_HISTORY_SIZE);
			MIN_HISTORY_SIZE
		} else {
			config.history
		};

		if !chain.block_header(&chain.best_block_hash()).map_or(true, |h| state_db.journal_db().contains(h.state_root())) {
			warn!("State root not found for block #{} ({:x})", chain.best_block_number(), chain.best_block_hash());
		}

		let engine = spec.engine.clone();

		let awake = match config.mode { Mode::Dark(..) | Mode::Off => false, _ => true };

		let importer = Importer::new(&config, engine.clone(), message_channel.clone(), miner)?;

		let registrar_address = engine.additional_params().get("registrar").and_then(|s| Address::from_str(s).ok());
		if let Some(ref addr) = registrar_address {
			trace!(target: "client", "Found registrar at {}", addr);
		}

		let client = Arc::new(Client {
			enabled: AtomicBool::new(true),
			sleep_state: Mutex::new(SleepState::new(awake)),
			liveness: AtomicBool::new(awake),
			mode: Mutex::new(config.mode.clone()),
			chain: RwLock::new(chain),
			tracedb: tracedb,
			engine: engine,
			pruning: config.pruning.clone(),
			config: config,
			db: RwLock::new(db),
			state_db: RwLock::new(state_db),
			report: RwLock::new(Default::default()),
			io_channel: Mutex::new(message_channel),
			notify: RwLock::new(Vec::new()),
			queue_transactions: AtomicUsize::new(0),
			last_hashes: RwLock::new(VecDeque::new()),
			factories: factories,
			history: history,
			on_user_defaults_change: Mutex::new(None),
			registrar: registry::Registry::default(),
			registrar_address,
			exit_handler: Mutex::new(None),
			importer,
		});

		// prune old states.
		{
			let state_db = client.state_db.read().boxed_clone();
			let chain = client.chain.read();
			client.prune_ancient(state_db, &chain)?;
		}

		// ensure genesis epoch proof in the DB.
		{
			let chain = client.chain.read();
			let gh = spec.genesis_header();
			if chain.epoch_transition(0, gh.hash()).is_none() {
				trace!(target: "client", "No genesis transition found.");

				let proof = client.with_proving_caller(
					BlockId::Number(0),
					|call| client.engine.genesis_epoch_data(&gh, call)
				);
				let proof = match proof {
					Ok(proof) => proof,
					Err(e) => {
						warn!(target: "client", "Error generating genesis epoch data: {}. Snapshots generated may not be complete.", e);
						Vec::new()
					}
				};

				debug!(target: "client", "Obtained genesis transition proof: {:?}", proof);

				let mut batch = DBTransaction::new();
				chain.insert_epoch_transition(&mut batch, 0, EpochTransition {
					block_hash: gh.hash(),
					block_number: 0,
					proof: proof,
				});

				client.db.read().write_buffered(batch);
			}
		}

		// ensure buffered changes are flushed.
		client.db.read().flush().map_err(ClientError::Database)?;
		Ok(client)
	}

	/// Wakes up client if it's a sleep.
	pub fn keep_alive(&self) {
		let should_wake = match *self.mode.lock() {
			Mode::Dark(..) | Mode::Passive(..) => true,
			_ => false,
		};
		if should_wake {
			self.wake_up();
			(*self.sleep_state.lock()).last_activity = Some(Instant::now());
		}
	}

	/// Adds an actor to be notified on certain events
	pub fn add_notify(&self, target: Arc<ChainNotify>) {
		self.notify.write().push(Arc::downgrade(&target));
	}

	/// Set a closure to call when we want to restart the client
	pub fn set_exit_handler<F>(&self, f: F) where F: Fn(bool, Option<String>) + 'static + Send {
		*self.exit_handler.lock() = Some(Box::new(f));
	}

	/// Returns engine reference.
	pub fn engine(&self) -> &EthEngine {
		&*self.engine
	}

	fn notify<F>(&self, f: F) where F: Fn(&ChainNotify) {
		for np in self.notify.read().iter() {
			if let Some(n) = np.upgrade() {
				f(&*n);
			}
		}
	}

	/// Register an action to be done if a mode/spec_name change happens.
	pub fn on_user_defaults_change<F>(&self, f: F) where F: 'static + FnMut(Option<Mode>) + Send {
		*self.on_user_defaults_change.lock() = Some(Box::new(f));
	}

	/// Flush the block import queue.
	pub fn flush_queue(&self) {
		self.importer.block_queue.flush();
		while !self.importer.block_queue.queue_info().is_empty() {
			self.import_verified_blocks();
		}
	}

	/// The env info as of the best block.
	pub fn latest_env_info(&self) -> EnvInfo {
		self.env_info(BlockId::Latest).expect("Best block header always stored; qed")
	}

	/// The env info as of a given block.
	/// returns `None` if the block unknown.
	pub fn env_info(&self, id: BlockId) -> Option<EnvInfo> {
		self.block_header(id).map(|header| {
			EnvInfo {
				number: header.number(),
				author: header.author(),
				timestamp: header.timestamp(),
				difficulty: header.difficulty(),
				last_hashes: self.build_last_hashes(&header.parent_hash()),
				gas_used: U256::default(),
				gas_limit: header.gas_limit(),
			}
		})
	}

	fn build_last_hashes(&self, parent_hash: &H256) -> Arc<LastHashes> {
		{
			let hashes = self.last_hashes.read();
			if hashes.front().map_or(false, |h| h == parent_hash) {
				let mut res = Vec::from(hashes.clone());
				res.resize(256, H256::default());
				return Arc::new(res);
			}
		}
		let mut last_hashes = LastHashes::new();
		last_hashes.resize(256, H256::default());
		last_hashes[0] = parent_hash.clone();
		let chain = self.chain.read();
		for i in 0..255 {
			match chain.block_details(&last_hashes[i]) {
				Some(details) => {
					last_hashes[i + 1] = details.parent.clone();
				},
				None => break,
			}
		}
		let mut cached_hashes = self.last_hashes.write();
		*cached_hashes = VecDeque::from(last_hashes.clone());
		Arc::new(last_hashes)
	}


	/// This is triggered by a message coming from a block queue when the block is ready for insertion
	pub fn import_verified_blocks(&self) -> usize {
		self.importer.import_verified_blocks(self)
	}

	// use a state-proving closure for the given block.
	fn with_proving_caller<F, T>(&self, id: BlockId, with_call: F) -> T
		where F: FnOnce(&::machine::Call) -> T
	{
		let call = |a, d| {
			let tx = self.contract_call_tx(id, a, d);
			let (result, items) = self.prove_transaction(tx, id)
				.ok_or_else(|| format!("Unable to make call. State unavailable?"))?;

			let items = items.into_iter().map(|x| x.to_vec()).collect();
			Ok((result, items))
		};

		with_call(&call)
	}

	// prune ancient states until below the memory limit or only the minimum amount remain.
	fn prune_ancient(&self, mut state_db: StateDB, chain: &BlockChain) -> Result<(), ClientError> {
		let number = match state_db.journal_db().latest_era() {
			Some(n) => n,
			None => return Ok(()),
		};

		// prune all ancient eras until we're below the memory target,
		// but have at least the minimum number of states.
		loop {
			let needs_pruning = state_db.journal_db().is_pruned() &&
				state_db.journal_db().journal_size() >= self.config.history_mem;

			if !needs_pruning { break }
			match state_db.journal_db().earliest_era() {
				Some(era) if era + self.history <= number => {
					trace!(target: "client", "Pruning state for ancient era {}", era);
					match chain.block_hash(era) {
						Some(ancient_hash) => {
							let mut batch = DBTransaction::new();
							state_db.mark_canonical(&mut batch, era, &ancient_hash)?;
							self.db.read().write_buffered(batch);
							state_db.journal_db().flush();
						}
						None =>
							debug!(target: "client", "Missing expected hash for block {}", era),
					}
				}
				_ => break, // means that every era is kept, no pruning necessary.
			}
		}

		Ok(())
	}

	fn update_last_hashes(&self, parent: &H256, hash: &H256) {
		let mut hashes = self.last_hashes.write();
		if hashes.front().map_or(false, |h| h == parent) {
			if hashes.len() > 255 {
				hashes.pop_back();
			}
			hashes.push_front(hash.clone());
		}
	}

	/// Import transactions from the IO queue
	pub fn import_queued_transactions(&self, transactions: &[Bytes], peer_id: usize) -> usize {
		trace!(target: "external_tx", "Importing queued");
		trace_time!("import_queued_transactions");
		self.queue_transactions.fetch_sub(transactions.len(), AtomicOrdering::SeqCst);
		let txs: Vec<UnverifiedTransaction> = transactions.iter().filter_map(|bytes| UntrustedRlp::new(bytes).as_val().ok()).collect();
		let hashes: Vec<_> = txs.iter().map(|tx| tx.hash()).collect();
		self.notify(|notify| {
			notify.transactions_received(hashes.clone(), peer_id);
		});
		let results = self.importer.miner.import_external_transactions(self, txs);
		results.len()
	}

	/// Get shared miner reference.
	pub fn miner(&self) -> Arc<Miner> {
		self.importer.miner.clone()
	}

	/// Replace io channel. Useful for testing.
	pub fn set_io_channel(&self, io_channel: IoChannel<ClientIoMessage>) {
		*self.io_channel.lock() = io_channel;
	}

<<<<<<< HEAD
	/// Get io channel
	pub fn get_io_channel(&self) -> IoChannel<ClientIoMessage> {
		self.io_channel.lock().clone()
=======
	/// Get a copy of the best block's state.
	pub fn latest_state(&self) -> State<StateDB> {
		let header = self.best_block_header();
		State::from_existing(
			self.state_db.read().boxed_clone_canon(&header.hash()),
			header.state_root(),
			self.engine.account_start_nonce(header.number()),
			self.factories.clone()
		)
		.expect("State root of best block header always valid.")
>>>>>>> f48b09b7
	}

	/// Attempt to get a copy of a specific block's final state.
	///
	/// This will not fail if given BlockId::Latest.
	/// Otherwise, this can fail (but may not) if the DB prunes state or the block
	/// is unknown.
	pub fn state_at(&self, id: BlockId) -> Option<State<StateDB>> {
		// fast path for latest state.
		match id.clone() {
			BlockId::Latest => return Some(self.latest_state()),
			_ => {},
		}

		let block_number = match self.block_number(id) {
			Some(num) => num,
			None => return None,
		};

		self.block_header(id).and_then(|header| {
			let db = self.state_db.read().boxed_clone();

			// early exit for pruned blocks
			if db.is_pruned() && self.pruning_info().earliest_state > block_number {
				return None;
			}

			let root = header.state_root();
			State::from_existing(db, root, self.engine.account_start_nonce(block_number), self.factories.clone()).ok()
		})
	}

	/// Attempt to get a copy of a specific block's beginning state.
	///
	/// This will not fail if given BlockId::Latest.
	/// Otherwise, this can fail (but may not) if the DB prunes state.
	pub fn state_at_beginning(&self, id: BlockId) -> Option<State<StateDB>> {
		match self.block_number(id) {
			None | Some(0) => None,
			Some(n) => self.state_at(BlockId::Number(n - 1)),
		}
	}

	/// Get a copy of the best block's state.
	pub fn state(&self) -> Box<StateInfo> {
		Box::new(self.latest_state()) as Box<_>
	}

	/// Get info on the cache.
	pub fn blockchain_cache_info(&self) -> BlockChainCacheSize {
		self.chain.read().cache_size()
	}

	/// Get the report.
	pub fn report(&self) -> ClientReport {
		let mut report = self.report.read().clone();
		report.state_db_mem = self.state_db.read().mem_used();
		report
	}

	/// Tick the client.
	// TODO: manage by real events.
	pub fn tick(&self, prevent_sleep: bool) {
		self.check_garbage();
		if !prevent_sleep {
			self.check_snooze();
		}
	}

	fn check_garbage(&self) {
		self.chain.read().collect_garbage();
		self.importer.block_queue.collect_garbage();
		self.tracedb.read().collect_garbage();
	}

	fn check_snooze(&self) {
		let mode = self.mode.lock().clone();
		match mode {
			Mode::Dark(timeout) => {
				let mut ss = self.sleep_state.lock();
				if let Some(t) = ss.last_activity {
					if Instant::now() > t + timeout {
						self.sleep();
						ss.last_activity = None;
					}
				}
			}
			Mode::Passive(timeout, wakeup_after) => {
				let mut ss = self.sleep_state.lock();
				let now = Instant::now();
				if let Some(t) = ss.last_activity {
					if now > t + timeout {
						self.sleep();
						ss.last_activity = None;
						ss.last_autosleep = Some(now);
					}
				}
				if let Some(t) = ss.last_autosleep {
					if now > t + wakeup_after {
						self.wake_up();
						ss.last_activity = Some(now);
						ss.last_autosleep = None;
					}
				}
			}
			_ => {}
		}
	}

	/// Take a snapshot at the given block.
	/// If the ID given is "latest", this will default to 1000 blocks behind.
	pub fn take_snapshot<W: snapshot_io::SnapshotWriter + Send>(&self, writer: W, at: BlockId, p: &snapshot::Progress) -> Result<(), EthcoreError> {
		let db = self.state_db.read().journal_db().boxed_clone();
		let best_block_number = self.chain_info().best_block_number;
		let block_number = self.block_number(at).ok_or(snapshot::Error::InvalidStartingBlock(at))?;

		if db.is_pruned() && self.pruning_info().earliest_state > block_number {
			return Err(snapshot::Error::OldBlockPrunedDB.into());
		}

		let history = ::std::cmp::min(self.history, 1000);

		let start_hash = match at {
			BlockId::Latest => {
				let start_num = match db.earliest_era() {
					Some(era) => ::std::cmp::max(era, best_block_number.saturating_sub(history)),
					None => best_block_number.saturating_sub(history),
				};

				match self.block_hash(BlockId::Number(start_num)) {
					Some(h) => h,
					None => return Err(snapshot::Error::InvalidStartingBlock(at).into()),
				}
			}
			_ => match self.block_hash(at) {
				Some(hash) => hash,
				None => return Err(snapshot::Error::InvalidStartingBlock(at).into()),
			},
		};

		snapshot::take_snapshot(&*self.engine, &self.chain.read(), start_hash, db.as_hashdb(), writer, p)?;

		Ok(())
	}

	/// Ask the client what the history parameter is.
	pub fn pruning_history(&self) -> u64 {
		self.history
	}

	fn block_hash(chain: &BlockChain, id: BlockId) -> Option<H256> {
		match id {
			BlockId::Hash(hash) => Some(hash),
			BlockId::Number(number) => chain.block_hash(number),
			BlockId::Earliest => chain.block_hash(0),
			BlockId::Latest => Some(chain.best_block_hash()),
		}
	}

	fn transaction_address(&self, id: TransactionId) -> Option<TransactionAddress> {
		match id {
			TransactionId::Hash(ref hash) => self.chain.read().transaction_address(hash),
			TransactionId::Location(id, index) => Self::block_hash(&self.chain.read(), id).map(|hash| TransactionAddress {
				block_hash: hash,
				index: index,
			})
		}
	}

	fn wake_up(&self) {
		if !self.liveness.load(AtomicOrdering::Relaxed) {
			self.liveness.store(true, AtomicOrdering::Relaxed);
			self.notify(|n| n.start());
			info!(target: "mode", "wake_up: Waking.");
		}
	}

	fn sleep(&self) {
		if self.liveness.load(AtomicOrdering::Relaxed) {
			// only sleep if the import queue is mostly empty.
			if self.queue_info().total_queue_size() <= MAX_QUEUE_SIZE_TO_SLEEP_ON {
				self.liveness.store(false, AtomicOrdering::Relaxed);
				self.notify(|n| n.stop());
				info!(target: "mode", "sleep: Sleeping.");
			} else {
				info!(target: "mode", "sleep: Cannot sleep - syncing ongoing.");
				// TODO: Consider uncommenting.
				//(*self.sleep_state.lock()).last_activity = Some(Instant::now());
			}
		}
	}

	// transaction for calling contracts from services like engine.
	// from the null sender, with 50M gas.
	fn contract_call_tx(&self, block_id: BlockId, address: Address, data: Bytes) -> SignedTransaction {
		let from = Address::default();
		Transaction {
			nonce: self.nonce(&from, block_id).unwrap_or_else(|| self.engine.account_start_nonce(0)),
			action: Action::Call(address),
			gas: U256::from(50_000_000),
			gas_price: U256::default(),
			value: U256::default(),
			data: data,
		}.fake_sign(from)
	}

	fn do_virtual_call(
		machine: &::machine::EthereumMachine,
		env_info: &EnvInfo,
		state: &mut State<StateDB>,
		t: &SignedTransaction,
		analytics: CallAnalytics,
	) -> Result<Executed, CallError> {
		fn call<V, T>(
			state: &mut State<StateDB>,
			env_info: &EnvInfo,
			machine: &::machine::EthereumMachine,
			state_diff: bool,
			transaction: &SignedTransaction,
			options: TransactOptions<T, V>,
		) -> Result<Executed<T::Output, V::Output>, CallError> where
			T: trace::Tracer,
			V: trace::VMTracer,
		{
			let options = options
				.dont_check_nonce()
				.save_output_from_contract();
			let original_state = if state_diff { Some(state.clone()) } else { None };

			let mut ret = Executive::new(state, env_info, machine).transact_virtual(transaction, options)?;

			if let Some(original) = original_state {
				ret.state_diff = Some(state.diff_from(original).map_err(ExecutionError::from)?);
			}
			Ok(ret)
		}

		let state_diff = analytics.state_diffing;

		match (analytics.transaction_tracing, analytics.vm_tracing) {
			(true, true) => call(state, env_info, machine, state_diff, t, TransactOptions::with_tracing_and_vm_tracing()),
			(true, false) => call(state, env_info, machine, state_diff, t, TransactOptions::with_tracing()),
			(false, true) => call(state, env_info, machine, state_diff, t, TransactOptions::with_vm_tracing()),
			(false, false) => call(state, env_info, machine, state_diff, t, TransactOptions::with_no_tracing()),
		}
	}

	fn block_number_ref(&self, id: &BlockId) -> Option<BlockNumber> {
		match *id {
			BlockId::Number(number) => Some(number),
			BlockId::Hash(ref hash) => self.chain.read().block_number(hash),
			BlockId::Earliest => Some(0),
			BlockId::Latest => Some(self.chain.read().best_block_number()),
		}
	}
}

impl snapshot::DatabaseRestore for Client {
	/// Restart the client with a new backend
	fn restore_db(&self, new_db: &str) -> Result<(), EthcoreError> {
		trace!(target: "snapshot", "Replacing client database with {:?}", new_db);

		let _import_lock = self.importer.import_lock.lock();
		let mut state_db = self.state_db.write();
		let mut chain = self.chain.write();
		let mut tracedb = self.tracedb.write();
		self.importer.miner.clear();
		let db = self.db.write();
		db.restore(new_db)?;

		let cache_size = state_db.cache_size();
		*state_db = StateDB::new(journaldb::new(db.clone(), self.pruning, ::db::COL_STATE), cache_size);
		*chain = Arc::new(BlockChain::new(self.config.blockchain.clone(), &[], db.clone()));
		*tracedb = TraceDB::new(self.config.tracing.clone(), db.clone(), chain.clone());
		Ok(())
	}
}

impl Nonce for Client {
	fn nonce(&self, address: &Address, id: BlockId) -> Option<U256> {
		self.state_at(id).and_then(|s| s.nonce(address).ok())
	}
}

impl Balance for Client {
	fn balance(&self, address: &Address, state: StateOrBlock) -> Option<U256> {
		match state {
			StateOrBlock::State(s) => s.balance(address).ok(),
			StateOrBlock::Block(id) => self.state_at(id).and_then(|s| s.balance(address).ok())
		}
	}
}

impl AccountData for Client {}

impl ChainInfo for Client {
	fn chain_info(&self) -> BlockChainInfo {
		let mut chain_info = self.chain.read().chain_info();
		chain_info.pending_total_difficulty = chain_info.total_difficulty + self.importer.block_queue.total_difficulty();
		chain_info
	}
}

impl BlockInfo for Client {
	fn block_header(&self, id: BlockId) -> Option<::encoded::Header> {
		let chain = self.chain.read();

		Self::block_hash(&chain, id).and_then(|hash| chain.block_header_data(&hash))
	}

	fn best_block_header(&self) -> encoded::Header {
		self.chain.read().best_block_header()
	}

	fn block(&self, id: BlockId) -> Option<encoded::Block> {
		let chain = self.chain.read();

		Self::block_hash(&chain, id).and_then(|hash| {
			chain.block(&hash)
		})
	}

	fn code_hash(&self, address: &Address, id: BlockId) -> Option<H256> {
		self.state_at(id).and_then(|s| s.code_hash(address).ok())
	}
}

impl TransactionInfo for Client {
	fn transaction_block(&self, id: TransactionId) -> Option<H256> {
		self.transaction_address(id).map(|addr| addr.block_hash)
	}
}

impl BlockChainTrait for Client {}

impl RegistryInfo for Client {
	fn registry_address(&self, name: String, block: BlockId) -> Option<Address> {
		let address = self.registrar_address?;

		self.registrar.functions()
			.get_address()
			.call(keccak(name.as_bytes()), "A", &|data| self.call_contract(block, address, data))
			.ok()
			.and_then(|a| if a.is_zero() {
				None
			} else {
				Some(a)
			})
	}
}

impl CallContract for Client {
	fn call_contract(&self, block_id: BlockId, address: Address, data: Bytes) -> Result<Bytes, String> {
		let state_pruned = || CallError::StatePruned.to_string();
		let state = &mut self.state_at(block_id).ok_or_else(&state_pruned)?;
		let header = self.block_header(block_id).ok_or_else(&state_pruned)?;

		let transaction = self.contract_call_tx(block_id, address, data);

		self.call(&transaction, Default::default(), state, &header.decode())
			.map_err(|e| format!("{:?}", e))
			.map(|executed| executed.output)
	}
}

impl ImportBlock for Client {
	fn import_block(&self, bytes: Bytes) -> Result<H256, BlockImportError> {
		use verification::queue::kind::BlockLike;
		use verification::queue::kind::blocks::Unverified;

		// create unverified block here so the `keccak` calculation can be cached.
		let unverified = Unverified::new(bytes);

		{
			if self.chain.read().is_known(&unverified.hash()) {
				return Err(BlockImportError::Import(ImportError::AlreadyInChain));
			}
			let status = self.block_status(BlockId::Hash(unverified.parent_hash()));
			if status == BlockStatus::Unknown || status == BlockStatus::Pending {
				return Err(BlockImportError::Block(BlockError::UnknownParent(unverified.parent_hash())));
			}
		}
		Ok(self.importer.block_queue.import(unverified)?)
	}

	fn import_block_with_receipts(&self, block_bytes: Bytes, receipts_bytes: Bytes) -> Result<H256, BlockImportError> {
		{
			// check block order
			let header = BlockView::new(&block_bytes).header_view();
			if self.chain.read().is_known(&header.hash()) {
				return Err(BlockImportError::Import(ImportError::AlreadyInChain));
			}
			let status = self.block_status(BlockId::Hash(header.parent_hash()));
			if  status == BlockStatus::Unknown || status == BlockStatus::Pending {
				return Err(BlockImportError::Block(BlockError::UnknownParent(header.parent_hash())));
			}
		}

		self.importer.import_old_block(block_bytes, receipts_bytes, &**self.db.read(), &*self.chain.read()).map_err(Into::into)
	}

	/// Sets handler for private messages
	pub fn set_private_notify(&self, notify: Arc<PrivateNotify>) {
		*self.private_notify.write() = Some(Arc::downgrade(&notify));
	}

	/// Handle private message from IO
	pub fn handle_private_message(&self) -> Result<(), TransactionImportError> {
		if let Some(ref notify) = *self.private_notify.read() {
			if let Some(handler) = notify.upgrade() {
				return handler.private_transaction_queued();
			}
		}
		Ok(())
	}
}

impl StateClient for Client {
	type State = State<::state_db::StateDB>;

	fn latest_state(&self) -> Self::State {
		Client::latest_state(self)
	}

	fn state_at(&self, id: BlockId) -> Option<Self::State> {
		Client::state_at(self, id)
	}
}

impl Call for Client {
	type State = State<::state_db::StateDB>;

	fn call(&self, transaction: &SignedTransaction, analytics: CallAnalytics, state: &mut Self::State, header: &Header) -> Result<Executed, CallError> {
		let env_info = EnvInfo {
			number: header.number(),
			author: header.author().clone(),
			timestamp: header.timestamp(),
			difficulty: header.difficulty().clone(),
			last_hashes: self.build_last_hashes(header.parent_hash()),
			gas_used: U256::default(),
			gas_limit: U256::max_value(),
		};
		let machine = self.engine.machine();

		Self::do_virtual_call(&machine, &env_info, state, transaction, analytics)
	}

	fn call_many(&self, transactions: &[(SignedTransaction, CallAnalytics)], state: &mut Self::State, header: &Header) -> Result<Vec<Executed>, CallError> {
		let mut env_info = EnvInfo {
			number: header.number(),
			author: header.author().clone(),
			timestamp: header.timestamp(),
			difficulty: header.difficulty().clone(),
			last_hashes: self.build_last_hashes(header.parent_hash()),
			gas_used: U256::default(),
			gas_limit: U256::max_value(),
		};

		let mut results = Vec::with_capacity(transactions.len());
		let machine = self.engine.machine();

		for &(ref t, analytics) in transactions {
			let ret = Self::do_virtual_call(machine, &env_info, state, t, analytics)?;
			env_info.gas_used = ret.cumulative_gas_used;
			results.push(ret);
		}

		Ok(results)
	}

	fn estimate_gas(&self, t: &SignedTransaction, state: &Self::State, header: &Header) -> Result<U256, CallError> {
		let (mut upper, max_upper, env_info)  = {
			let init = *header.gas_limit();
			let max = init * U256::from(10);

			let env_info = EnvInfo {
				number: header.number(),
				author: header.author().clone(),
				timestamp: header.timestamp(),
				difficulty: header.difficulty().clone(),
				last_hashes: self.build_last_hashes(header.parent_hash()),
				gas_used: U256::default(),
				gas_limit: max,
			};

			(init, max, env_info)
		};

		let sender = t.sender();
		let options = || TransactOptions::with_tracing().dont_check_nonce();

		let cond = |gas| {
			let mut tx = t.as_unsigned().clone();
			tx.gas = gas;
			let tx = tx.fake_sign(sender);

			let mut clone = state.clone();
			Ok(Executive::new(&mut clone, &env_info, self.engine.machine())
				.transact_virtual(&tx, options())
				.map(|r| r.exception.is_none())
				.unwrap_or(false))
		};

		if !cond(upper)? {
			upper = max_upper;
			if !cond(upper)? {
				trace!(target: "estimate_gas", "estimate_gas failed with {}", upper);
				let err = ExecutionError::Internal(format!("Requires higher than upper limit of {}", upper));
				return Err(err.into())
			}
		}
		let lower = t.gas_required(&self.engine.schedule(env_info.number)).into();
		if cond(lower)? {
			trace!(target: "estimate_gas", "estimate_gas succeeded with {}", lower);
			return Ok(lower)
		}

		/// Find transition point between `lower` and `upper` where `cond` changes from `false` to `true`.
		/// Returns the lowest value between `lower` and `upper` for which `cond` returns true.
		/// We assert: `cond(lower) = false`, `cond(upper) = true`
		fn binary_chop<F, E>(mut lower: U256, mut upper: U256, mut cond: F) -> Result<U256, E>
			where F: FnMut(U256) -> Result<bool, E>
		{
			while upper - lower > 1.into() {
				let mid = (lower + upper) / 2.into();
				trace!(target: "estimate_gas", "{} .. {} .. {}", lower, mid, upper);
				let c = cond(mid)?;
				match c {
					true => upper = mid,
					false => lower = mid,
				};
				trace!(target: "estimate_gas", "{} => {} .. {}", c, lower, upper);
			}
			Ok(upper)
		}

		// binary chop to non-excepting call with gas somewhere between 21000 and block gas limit
		trace!(target: "estimate_gas", "estimate_gas chopping {} .. {}", lower, upper);
		binary_chop(lower, upper, cond)
	}
}

impl EngineInfo for Client {
	fn engine(&self) -> &EthEngine {
		Client::engine(self)
	}
}

impl BlockChainClient for Client {
	fn replay(&self, id: TransactionId, analytics: CallAnalytics) -> Result<Executed, CallError> {
		let address = self.transaction_address(id).ok_or(CallError::TransactionNotFound)?;
		let block = BlockId::Hash(address.block_hash);

		const PROOF: &'static str = "The transaction address contains a valid index within block; qed";
		Ok(self.replay_block_transactions(block, analytics)?.nth(address.index).expect(PROOF))
	}

	fn replay_block_transactions(&self, block: BlockId, analytics: CallAnalytics) -> Result<Box<Iterator<Item = Executed>>, CallError> {
		let mut env_info = self.env_info(block).ok_or(CallError::StatePruned)?;
		let body = self.block_body(block).ok_or(CallError::StatePruned)?;
		let mut state = self.state_at_beginning(block).ok_or(CallError::StatePruned)?;
		let txs = body.transactions();
		let engine = self.engine.clone();

		const PROOF: &'static str = "Transactions fetched from blockchain; blockchain transactions are valid; qed";
		const EXECUTE_PROOF: &'static str = "Transaction replayed; qed";

		Ok(Box::new(txs.into_iter()
			.map(move |t| {
				let t = SignedTransaction::new(t).expect(PROOF);
				let machine = engine.machine();
				let x = Self::do_virtual_call(machine, &env_info, &mut state, &t, analytics).expect(EXECUTE_PROOF);
				env_info.gas_used = env_info.gas_used + x.gas_used;
				x
			})))
	}


	fn mode(&self) -> IpcMode {
		let r = self.mode.lock().clone().into();
		trace!(target: "mode", "Asked for mode = {:?}. returning {:?}", &*self.mode.lock(), r);
		r
	}

	fn disable(&self) {
		self.set_mode(IpcMode::Off);
		self.enabled.store(false, AtomicOrdering::Relaxed);
		self.clear_queue();
	}

	fn set_mode(&self, new_mode: IpcMode) {
		trace!(target: "mode", "Client::set_mode({:?})", new_mode);
		if !self.enabled.load(AtomicOrdering::Relaxed) {
			return;
		}
		{
			let mut mode = self.mode.lock();
			*mode = new_mode.clone().into();
			trace!(target: "mode", "Mode now {:?}", &*mode);
			if let Some(ref mut f) = *self.on_user_defaults_change.lock() {
				trace!(target: "mode", "Making callback...");
				f(Some((&*mode).clone()))
			}
		}
		match new_mode {
			IpcMode::Active => self.wake_up(),
			IpcMode::Off => self.sleep(),
			_ => {(*self.sleep_state.lock()).last_activity = Some(Instant::now()); }
		}
	}

	fn spec_name(&self) -> String {
		self.config.spec_name.clone()
	}

	fn set_spec_name(&self, new_spec_name: String) {
		trace!(target: "mode", "Client::set_spec_name({:?})", new_spec_name);
		if !self.enabled.load(AtomicOrdering::Relaxed) {
			return;
		}
		if let Some(ref h) = *self.exit_handler.lock() {
			(*h)(true, Some(new_spec_name));
		} else {
			warn!("Not hypervised; cannot change chain.");
		}
	}

	fn block_number(&self, id: BlockId) -> Option<BlockNumber> {
		self.block_number_ref(&id)
	}

	fn block_body(&self, id: BlockId) -> Option<encoded::Body> {
		let chain = self.chain.read();

		Self::block_hash(&chain, id).and_then(|hash| chain.block_body(&hash))
	}

	fn block_status(&self, id: BlockId) -> BlockStatus {
		let chain = self.chain.read();
		match Self::block_hash(&chain, id) {
			Some(ref hash) if chain.is_known(hash) => BlockStatus::InChain,
			Some(hash) => self.importer.block_queue.status(&hash).into(),
			None => BlockStatus::Unknown
		}
	}

	fn block_total_difficulty(&self, id: BlockId) -> Option<U256> {
		let chain = self.chain.read();

		Self::block_hash(&chain, id).and_then(|hash| chain.block_details(&hash)).map(|d| d.total_difficulty)
	}

	fn storage_root(&self, address: &Address, id: BlockId) -> Option<H256> {
		self.state_at(id).and_then(|s| s.storage_root(address).ok()).and_then(|x| x)
	}

	fn block_hash(&self, id: BlockId) -> Option<H256> {
		let chain = self.chain.read();
		Self::block_hash(&chain, id)
	}

	fn code(&self, address: &Address, state: StateOrBlock) -> Option<Option<Bytes>> {
		let result = match state {
			StateOrBlock::State(s) => s.code(address).ok(),
			StateOrBlock::Block(id) => self.state_at(id).and_then(|s| s.code(address).ok())
		};

		// Converting from `Option<Option<Arc<Bytes>>>` to `Option<Option<Bytes>>`
		result.map(|c| c.map(|c| (&*c).clone()))
	}

	fn storage_at(&self, address: &Address, position: &H256, state: StateOrBlock) -> Option<H256> {
		match state {
			StateOrBlock::State(s) => s.storage_at(address, position).ok(),
			StateOrBlock::Block(id) => self.state_at(id).and_then(|s| s.storage_at(address, position).ok())
		}
	}

	fn list_accounts(&self, id: BlockId, after: Option<&Address>, count: u64) -> Option<Vec<Address>> {
		if !self.factories.trie.is_fat() {
			trace!(target: "fatdb", "list_accounts: Not a fat DB");
			return None;
		}

		let state = match self.state_at(id) {
			Some(state) => state,
			_ => return None,
		};

		let (root, db) = state.drop();
		let trie = match self.factories.trie.readonly(db.as_hashdb(), &root) {
			Ok(trie) => trie,
			_ => {
				trace!(target: "fatdb", "list_accounts: Couldn't open the DB");
				return None;
			}
		};

		let mut iter = match trie.iter() {
			Ok(iter) => iter,
			_ => return None,
		};

		if let Some(after) = after {
			if let Err(e) = iter.seek(after) {
				trace!(target: "fatdb", "list_accounts: Couldn't seek the DB: {:?}", e);
			}
		}

		let accounts = iter.filter_map(|item| {
			item.ok().map(|(addr, _)| Address::from_slice(&addr))
		}).take(count as usize).collect();

		Some(accounts)
	}

	fn list_storage(&self, id: BlockId, account: &Address, after: Option<&H256>, count: u64) -> Option<Vec<H256>> {
		if !self.factories.trie.is_fat() {
			trace!(target: "fatdb", "list_stroage: Not a fat DB");
			return None;
		}

		let state = match self.state_at(id) {
			Some(state) => state,
			_ => return None,
		};

		let root = match state.storage_root(account) {
			Ok(Some(root)) => root,
			_ => return None,
		};

		let (_, db) = state.drop();
		let account_db = self.factories.accountdb.readonly(db.as_hashdb(), keccak(account));
		let trie = match self.factories.trie.readonly(account_db.as_hashdb(), &root) {
			Ok(trie) => trie,
			_ => {
				trace!(target: "fatdb", "list_storage: Couldn't open the DB");
				return None;
			}
		};

		let mut iter = match trie.iter() {
			Ok(iter) => iter,
			_ => return None,
		};

		if let Some(after) = after {
			if let Err(e) = iter.seek(after) {
				trace!(target: "fatdb", "list_accounts: Couldn't seek the DB: {:?}", e);
			}
		}

		let keys = iter.filter_map(|item| {
			item.ok().map(|(key, _)| H256::from_slice(&key))
		}).take(count as usize).collect();

		Some(keys)
	}

	fn transaction(&self, id: TransactionId) -> Option<LocalizedTransaction> {
		self.transaction_address(id).and_then(|address| self.chain.read().transaction(&address))
	}

	fn uncle(&self, id: UncleId) -> Option<encoded::Header> {
		let index = id.position;
		self.block_body(id.block).and_then(|body| body.view().uncle_rlp_at(index))
			.map(encoded::Header::new)
	}

	fn transaction_receipt(&self, id: TransactionId) -> Option<LocalizedReceipt> {
		let chain = self.chain.read();
		self.transaction_address(id)
			.and_then(|address| chain.block_number(&address.block_hash).and_then(|block_number| {
				let transaction = chain.block_body(&address.block_hash)
					.and_then(|body| body.view().localized_transaction_at(&address.block_hash, block_number, address.index));

				let previous_receipts = (0..address.index + 1)
					.map(|index| {
						let mut address = address.clone();
						address.index = index;
						chain.transaction_receipt(&address)
					})
					.collect();
				match (transaction, previous_receipts) {
					(Some(transaction), Some(previous_receipts)) => {
						Some(transaction_receipt(self.engine().machine(), transaction, previous_receipts))
					},
					_ => None,
				}
			}))
	}

	fn tree_route(&self, from: &H256, to: &H256) -> Option<TreeRoute> {
		let chain = self.chain.read();
		match chain.is_known(from) && chain.is_known(to) {
			true => chain.tree_route(from.clone(), to.clone()),
			false => None
		}
	}

	fn find_uncles(&self, hash: &H256) -> Option<Vec<H256>> {
		self.chain.read().find_uncle_hashes(hash, self.engine.maximum_uncle_age())
	}

	fn state_data(&self, hash: &H256) -> Option<Bytes> {
		self.state_db.read().journal_db().state(hash)
	}

	fn block_receipts(&self, hash: &H256) -> Option<Bytes> {
		self.chain.read().block_receipts(hash).map(|receipts| ::rlp::encode(&receipts).into_vec())
	}

	fn queue_info(&self) -> BlockQueueInfo {
		self.importer.block_queue.queue_info()
	}

	fn clear_queue(&self) {
		self.importer.block_queue.clear();
	}

	fn additional_params(&self) -> BTreeMap<String, String> {
		self.engine.additional_params().into_iter().collect()
	}

	fn logs(&self, filter: Filter) -> Vec<LocalizedLogEntry> {
		let (from, to) = match (self.block_number_ref(&filter.from_block), self.block_number_ref(&filter.to_block)) {
			(Some(from), Some(to)) => (from, to),
			_ => return Vec::new(),
		};

		let chain = self.chain.read();
		let blocks = chain.blocks_with_blooms(&filter.bloom_possibilities(), from, to);
		chain.logs(blocks, |entry| filter.matches(entry), filter.limit)
	}

	fn filter_traces(&self, filter: TraceFilter) -> Option<Vec<LocalizedTrace>> {
		let start = self.block_number(filter.range.start)?;
		let end = self.block_number(filter.range.end)?;

		let db_filter = trace::Filter {
			range: start as usize..end as usize,
			from_address: filter.from_address.into(),
			to_address: filter.to_address.into(),
		};

		let traces = self.tracedb.read()
			.filter(&db_filter)
			.into_iter()
			.skip(filter.after.unwrap_or(0))
			.take(filter.count.unwrap_or(usize::max_value()))
			.collect();
		Some(traces)
	}

	fn trace(&self, trace: TraceId) -> Option<LocalizedTrace> {
		let trace_address = trace.address;
		self.transaction_address(trace.transaction)
			.and_then(|tx_address| {
				self.block_number(BlockId::Hash(tx_address.block_hash))
					.and_then(|number| self.tracedb.read().trace(number, tx_address.index, trace_address))
			})
	}

	fn transaction_traces(&self, transaction: TransactionId) -> Option<Vec<LocalizedTrace>> {
		self.transaction_address(transaction)
			.and_then(|tx_address| {
				self.block_number(BlockId::Hash(tx_address.block_hash))
					.and_then(|number| self.tracedb.read().transaction_traces(number, tx_address.index))
			})
	}

	fn block_traces(&self, block: BlockId) -> Option<Vec<LocalizedTrace>> {
		self.block_number(block)
			.and_then(|number| self.tracedb.read().block_traces(number))
	}

	fn last_hashes(&self) -> LastHashes {
		(*self.build_last_hashes(&self.chain.read().best_block_hash())).clone()
	}

	fn queue_transactions(&self, transactions: Vec<Bytes>, peer_id: usize) {
		let queue_size = self.queue_transactions.load(AtomicOrdering::Relaxed);
		trace!(target: "external_tx", "Queue size: {}", queue_size);
		if queue_size > MAX_TX_QUEUE_SIZE {
			debug!("Ignoring {} transactions: queue is full", transactions.len());
		} else {
			let len = transactions.len();
			match self.io_channel.lock().send(ClientIoMessage::NewTransactions(transactions, peer_id)) {
				Ok(_) => {
					self.queue_transactions.fetch_add(len, AtomicOrdering::SeqCst);
				}
				Err(e) => {
					debug!("Ignoring {} transactions: error queueing: {}", len, e);
				}
			}
		}
	}

	fn ready_transactions(&self) -> Vec<PendingTransaction> {
		let (number, timestamp) = {
			let chain = self.chain.read();
			(chain.best_block_number(), chain.best_block_timestamp())
		};
		self.importer.miner.ready_transactions(number, timestamp)
	}

	fn queue_consensus_message(&self, message: Bytes) {
		let channel = self.io_channel.lock().clone();
		if let Err(e) = channel.send(ClientIoMessage::NewMessage(message)) {
			debug!("Ignoring the message, error queueing: {}", e);
		}
	}

	fn signing_chain_id(&self) -> Option<u64> {
		self.engine.signing_chain_id(&self.latest_env_info())
	}

	fn block_extra_info(&self, id: BlockId) -> Option<BTreeMap<String, String>> {
		self.block_header(id)
			.map(|header| self.engine.extra_info(&header.decode()))
	}

	fn uncle_extra_info(&self, id: UncleId) -> Option<BTreeMap<String, String>> {
		self.uncle(id)
			.map(|header| self.engine.extra_info(&header.decode()))
	}

	fn pruning_info(&self) -> PruningInfo {
		PruningInfo {
			earliest_chain: self.chain.read().first_block_number().unwrap_or(1),
			earliest_state: self.state_db.read().journal_db().earliest_era().unwrap_or(0),
		}
	}

	fn transact_contract(&self, address: Address, data: Bytes) -> Result<transaction::ImportResult, EthcoreError> {
		let transaction = Transaction {
			nonce: self.latest_nonce(&self.importer.miner.author()),
			action: Action::Call(address),
			gas: self.importer.miner.gas_floor_target(),
			gas_price: self.importer.miner.sensible_gas_price(),
			value: U256::zero(),
			data: data,
		};
		let chain_id = self.engine.signing_chain_id(&self.latest_env_info());
		let signature = self.engine.sign(transaction.hash(chain_id))?;
		let signed = SignedTransaction::new(transaction.with_signature(signature, chain_id))?;
		self.importer.miner.import_own_transaction(self, signed.into())
	}

	fn registrar_address(&self) -> Option<Address> {
		self.registrar_address.clone()
	}

	fn eip86_transition(&self) -> u64 {
		self.engine().params().eip86_transition
	}
}

impl ReopenBlock for Client {
	fn reopen_block(&self, block: ClosedBlock) -> OpenBlock {
		let engine = &*self.engine;
		let mut block = block.reopen(engine);
		let max_uncles = engine.maximum_uncle_count(block.header().number());
		if block.uncles().len() < max_uncles {
			let chain = self.chain.read();
			let h = chain.best_block_hash();
			// Add new uncles
			let uncles = chain
				.find_uncle_hashes(&h, engine.maximum_uncle_age())
				.unwrap_or_else(Vec::new);

			for h in uncles {
				if !block.uncles().iter().any(|header| header.hash() == h) {
					let uncle = chain.block_header(&h).expect("find_uncle_hashes only returns hashes for existing headers; qed");
					block.push_uncle(uncle).expect("pushing up to maximum_uncle_count;
												push_uncle is not ok only if more than maximum_uncle_count is pushed;
												so all push_uncle are Ok;
												qed");
					if block.uncles().len() >= max_uncles { break }
				}
			}

		}
		block
	}
}

impl PrepareOpenBlock for Client {
	fn prepare_open_block(&self, author: Address, gas_range_target: (U256, U256), extra_data: Bytes) -> OpenBlock {
		let engine = &*self.engine;
		let chain = self.chain.read();
		let h = chain.best_block_hash();
		let best_header = &chain.block_header(&h)
			.expect("h is best block hash: so its header must exist: qed");

		let is_epoch_begin = chain.epoch_transition(best_header.number(), h).is_some();
		let mut open_block = OpenBlock::new(
			engine,
			self.factories.clone(),
			self.tracedb.read().tracing_enabled(),
			self.state_db.read().boxed_clone_canon(&h),
			best_header,
			self.build_last_hashes(&h),
			author,
			gas_range_target,
			extra_data,
			is_epoch_begin,
		).expect("OpenBlock::new only fails if parent state root invalid; state root of best block's header is never invalid; qed");

		// Add uncles
		chain
			.find_uncle_headers(&h, engine.maximum_uncle_age())
			.unwrap_or_else(Vec::new)
			.into_iter()
			.take(engine.maximum_uncle_count(open_block.header().number()))
			.foreach(|h| {
				open_block.push_uncle(h).expect("pushing maximum_uncle_count;
												open_block was just created;
												push_uncle is not ok only if more than maximum_uncle_count is pushed;
												so all push_uncle are Ok;
												qed");
			});

		open_block
	}
}

impl BlockProducer for Client {}

impl ScheduleInfo for Client {
	fn latest_schedule(&self) -> Schedule {
		self.engine.schedule(self.latest_env_info().number)
	}
}

impl ImportSealedBlock for Client {
	fn import_sealed_block(&self, block: SealedBlock) -> ImportResult {
		let h = block.header().hash();
		let start = precise_time_ns();
		let route = {
			// scope for self.import_lock
			let _import_lock = self.importer.import_lock.lock();
			trace_time!("import_sealed_block");

			let number = block.header().number();
			let block_data = block.rlp_bytes();
			let header = block.header().clone();

			let route = self.importer.commit_block(block, &header, &block_data, self);
			trace!(target: "client", "Imported sealed block #{} ({})", number, h);
			self.state_db.write().sync_cache(&route.enacted, &route.retracted, false);
			route
		};
		let (enacted, retracted) = self.importer.calculate_enacted_retracted(&[route]);
		self.importer.miner.chain_new_blocks(self, &[h.clone()], &[], &enacted, &retracted);
		self.notify(|notify| {
			notify.new_blocks(
				vec![h.clone()],
				vec![],
				enacted.clone(),
				retracted.clone(),
				vec![h.clone()],
				vec![],
				precise_time_ns() - start,
			);
		});
		self.db.read().flush().expect("DB flush failed.");
		Ok(h)
	}
}

impl BroadcastProposalBlock for Client {
	fn broadcast_proposal_block(&self, block: SealedBlock) {
		self.notify(|notify| {
			notify.new_blocks(
				vec![],
				vec![],
				vec![],
				vec![],
				vec![],
				vec![block.rlp_bytes()],
				0,
			);
		});
	}
}

impl SealedBlockImporter for Client {}

impl MiningBlockChainClient for Client {
	fn vm_factory(&self) -> &VmFactory {
		&self.factories.vm
	}
}

impl super::traits::EngineClient for Client {
	fn update_sealing(&self) {
		self.importer.miner.update_sealing(self)
	}

	fn submit_seal(&self, block_hash: H256, seal: Vec<Bytes>) {
		if self.importer.miner.submit_seal(self, block_hash, seal).is_err() {
			warn!(target: "poa", "Wrong internal seal submission!")
		}
	}

	fn broadcast_consensus_message(&self, message: Bytes) {
		self.notify(|notify| notify.broadcast(ChainMessageType::Consensus, message.clone()));
	}

	fn epoch_transition_for(&self, parent_hash: H256) -> Option<::engines::EpochTransition> {
		self.chain.read().epoch_transition_for(parent_hash)
	}

	fn as_full_client(&self) -> Option<&BlockChainClient> { Some(self) }

	fn block_number(&self, id: BlockId) -> Option<BlockNumber> {
		BlockChainClient::block_number(self, id)
	}

	fn block_header(&self, id: BlockId) -> Option<::encoded::Header> {
		BlockChainClient::block_header(self, id)
	}
}

impl ProvingBlockChainClient for Client {
	fn prove_storage(&self, key1: H256, key2: H256, id: BlockId) -> Option<(Vec<Bytes>, H256)> {
		self.state_at(id)
			.and_then(move |state| state.prove_storage(key1, key2).ok())
	}

	fn prove_account(&self, key1: H256, id: BlockId) -> Option<(Vec<Bytes>, ::types::basic_account::BasicAccount)> {
		self.state_at(id)
			.and_then(move |state| state.prove_account(key1).ok())
	}

	fn prove_transaction(&self, transaction: SignedTransaction, id: BlockId) -> Option<(Bytes, Vec<DBValue>)> {
		let (header, mut env_info) = match (self.block_header(id), self.env_info(id)) {
			(Some(s), Some(e)) => (s, e),
			_ => return None,
		};

		env_info.gas_limit = transaction.gas.clone();
		let mut jdb = self.state_db.read().journal_db().boxed_clone();

		state::prove_transaction(
			jdb.as_hashdb_mut(),
			header.state_root().clone(),
			&transaction,
			self.engine.machine(),
			&env_info,
			self.factories.clone(),
			false,
		)
	}


	fn epoch_signal(&self, hash: H256) -> Option<Vec<u8>> {
		// pending transitions are never deleted, and do not contain
		// finality proofs by definition.
		self.chain.read().get_pending_transition(hash).map(|pending| pending.proof)
	}
}

impl Drop for Client {
	fn drop(&mut self) {
		self.engine.stop();
	}
}

/// Returns `LocalizedReceipt` given `LocalizedTransaction`
/// and a vector of receipts from given block up to transaction index.
fn transaction_receipt(machine: &::machine::EthereumMachine, mut tx: LocalizedTransaction, mut receipts: Vec<Receipt>) -> LocalizedReceipt {
	assert_eq!(receipts.len(), tx.transaction_index + 1, "All previous receipts are provided.");

	let sender = tx.sender();
	let receipt = receipts.pop().expect("Current receipt is provided; qed");
	let prior_gas_used = match tx.transaction_index {
		0 => 0.into(),
		i => receipts.get(i - 1).expect("All previous receipts are provided; qed").gas_used,
	};
	let no_of_logs = receipts.into_iter().map(|receipt| receipt.logs.len()).sum::<usize>();
	let transaction_hash = tx.hash();
	let block_hash = tx.block_hash;
	let block_number = tx.block_number;
	let transaction_index = tx.transaction_index;

	LocalizedReceipt {
		transaction_hash: transaction_hash,
		transaction_index: transaction_index,
		block_hash: block_hash,
		block_number: block_number,
		cumulative_gas_used: receipt.gas_used,
		gas_used: receipt.gas_used - prior_gas_used,
		contract_address: match tx.action {
			Action::Call(_) => None,
			Action::Create => Some(contract_address(machine.create_address_scheme(block_number), &sender, &tx.nonce, &tx.data).0)
		},
		logs: receipt.logs.into_iter().enumerate().map(|(i, log)| LocalizedLogEntry {
			entry: log,
			block_hash: block_hash,
			block_number: block_number,
			transaction_hash: transaction_hash,
			transaction_index: transaction_index,
			transaction_log_index: i,
			log_index: no_of_logs + i,
		}).collect(),
		log_bloom: receipt.log_bloom,
		outcome: receipt.outcome,
	}
}

#[cfg(test)]
mod tests {

	#[test]
	fn should_not_cache_details_before_commit() {
<<<<<<< HEAD
		use client::BlockChainClient;
		use test_helpers::*;
=======
		use client::{BlockChainClient, ChainInfo};
		use tests::helpers::*;
>>>>>>> f48b09b7

		use std::thread;
		use std::time::Duration;
		use std::sync::Arc;
		use std::sync::atomic::{AtomicBool, Ordering};
		use kvdb::DBTransaction;

		let client = generate_dummy_client(0);
		let genesis = client.chain_info().best_block_hash;
		let (new_hash, new_block) = get_good_dummy_block_hash();

		let go = {
			// Separate thread uncommited transaction
			let go = Arc::new(AtomicBool::new(false));
			let go_thread = go.clone();
			let another_client = client.clone();
			thread::spawn(move || {
				let mut batch = DBTransaction::new();
				another_client.chain.read().insert_block(&mut batch, &new_block, Vec::new());
				go_thread.store(true, Ordering::SeqCst);
			});
			go
		};

		while !go.load(Ordering::SeqCst) { thread::park_timeout(Duration::from_millis(5)); }

		assert!(client.tree_route(&genesis, &new_hash).is_none());
	}

	#[test]
	fn should_return_correct_log_index() {
		use hash::keccak;
		use super::transaction_receipt;
		use ethkey::KeyPair;
		use log_entry::{LogEntry, LocalizedLogEntry};
		use receipt::{Receipt, LocalizedReceipt, TransactionOutcome};
		use transaction::{Transaction, LocalizedTransaction, Action};

		// given
		let key = KeyPair::from_secret_slice(&keccak("test")).unwrap();
		let secret = key.secret();
		let machine = ::ethereum::new_frontier_test_machine();

		let block_number = 1;
		let block_hash = 5.into();
		let state_root = 99.into();
		let gas_used = 10.into();
		let raw_tx = Transaction {
			nonce: 0.into(),
			gas_price: 0.into(),
			gas: 21000.into(),
			action: Action::Call(10.into()),
			value: 0.into(),
			data: vec![],
		};
		let tx1 = raw_tx.clone().sign(secret, None);
		let transaction = LocalizedTransaction {
			signed: tx1.clone().into(),
			block_number: block_number,
			block_hash: block_hash,
			transaction_index: 1,
			cached_sender: Some(tx1.sender()),
		};
		let logs = vec![LogEntry {
			address: 5.into(),
			topics: vec![],
			data: vec![],
		}, LogEntry {
			address: 15.into(),
			topics: vec![],
			data: vec![],
		}];
		let receipts = vec![Receipt {
			outcome: TransactionOutcome::StateRoot(state_root),
			gas_used: 5.into(),
			log_bloom: Default::default(),
			logs: vec![logs[0].clone()],
		}, Receipt {
			outcome: TransactionOutcome::StateRoot(state_root),
			gas_used: gas_used,
			log_bloom: Default::default(),
			logs: logs.clone(),
		}];

		// when
		let receipt = transaction_receipt(&machine, transaction, receipts);

		// then
		assert_eq!(receipt, LocalizedReceipt {
			transaction_hash: tx1.hash(),
			transaction_index: 1,
			block_hash: block_hash,
			block_number: block_number,
			cumulative_gas_used: gas_used,
			gas_used: gas_used - 5.into(),
			contract_address: None,
			logs: vec![LocalizedLogEntry {
				entry: logs[0].clone(),
				block_hash: block_hash,
				block_number: block_number,
				transaction_hash: tx1.hash(),
				transaction_index: 1,
				transaction_log_index: 0,
				log_index: 1,
			}, LocalizedLogEntry {
				entry: logs[1].clone(),
				block_hash: block_hash,
				block_number: block_number,
				transaction_hash: tx1.hash(),
				transaction_index: 1,
				transaction_log_index: 1,
				log_index: 2,
			}],
			log_bloom: Default::default(),
			outcome: TransactionOutcome::StateRoot(state_root),
		});
	}
}<|MERGE_RESOLUTION|>--- conflicted
+++ resolved
@@ -43,11 +43,7 @@
 use client::{
 	BlockId, TransactionId, UncleId, TraceId, ClientConfig, BlockChainClient,
 	MiningBlockChainClient, TraceFilter, CallAnalytics, BlockImportError, Mode,
-<<<<<<< HEAD
-	ChainNotify, PruningInfo, ProvingBlockChainClient, ChainMessageType, PrivateNotify,
-=======
-	ChainNotify, PruningInfo, ProvingBlockChainClient, EngineInfo
->>>>>>> f48b09b7
+	ChainNotify, PruningInfo, ProvingBlockChainClient, EngineInfo, PrivateNotify
 };
 use encoded;
 use engines::{EthEngine, EpochTransition};
@@ -202,18 +198,13 @@
 
 	/// Flag changed by `sleep` and `wake_up` methods. Not to be confused with `enabled`.
 	liveness: AtomicBool,
-<<<<<<< HEAD
-	io_channel: Arc<Mutex<IoChannel<ClientIoMessage>>>,
-	notify: RwLock<Vec<Weak<ChainNotify>>>,
 	private_notify: RwLock<Option<Weak<PrivateNotify>>>,
-=======
 	io_channel: Mutex<IoChannel<ClientIoMessage>>,
 
 	/// List of actors to be notified on certain chain events
 	notify: RwLock<Vec<Weak<ChainNotify>>>,
 
 	/// Count of pending transactions in the queue
->>>>>>> f48b09b7
 	queue_transactions: AtomicUsize,
 	last_hashes: RwLock<VecDeque<H256>>,
 	factories: Factories,
@@ -239,302 +230,9 @@
 		config: &ClientConfig,
 		engine: Arc<EthEngine>,
 		message_channel: IoChannel<ClientIoMessage>,
-<<<<<<< HEAD
-	) -> Result<Arc<Client>, ::error::Error> {
-		let trie_spec = match config.fat_db {
-			true => TrieSpec::Fat,
-			false => TrieSpec::Secure,
-		};
-
-		let trie_factory = TrieFactory::new(trie_spec);
-		let factories = Factories {
-			vm: VmFactory::new(config.vm_type.clone(), config.jump_table_size),
-			trie: trie_factory,
-			accountdb: Default::default(),
-		};
-
-		let journal_db = journaldb::new(db.clone(), config.pruning, ::db::COL_STATE);
-		let mut state_db = StateDB::new(journal_db, config.state_cache_size);
-		if state_db.journal_db().is_empty() {
-			// Sets the correct state root.
-			state_db = spec.ensure_db_good(state_db, &factories)?;
-			let mut batch = DBTransaction::new();
-			state_db.journal_under(&mut batch, 0, &spec.genesis_header().hash())?;
-			db.write(batch).map_err(ClientError::Database)?;
-		}
-
-		let gb = spec.genesis_block();
-		let chain = Arc::new(BlockChain::new(config.blockchain.clone(), &gb, db.clone()));
-		let tracedb = RwLock::new(TraceDB::new(config.tracing.clone(), db.clone(), chain.clone()));
-
-		trace!("Cleanup journal: DB Earliest = {:?}, Latest = {:?}", state_db.journal_db().earliest_era(), state_db.journal_db().latest_era());
-
-		let history = if config.history < MIN_HISTORY_SIZE {
-			info!(target: "client", "Ignoring pruning history parameter of {}\
-				, falling back to minimum of {}",
-				config.history, MIN_HISTORY_SIZE);
-			MIN_HISTORY_SIZE
-		} else {
-			config.history
-		};
-
-		if !chain.block_header(&chain.best_block_hash()).map_or(true, |h| state_db.journal_db().contains(h.state_root())) {
-			warn!("State root not found for block #{} ({:x})", chain.best_block_number(), chain.best_block_hash());
-		}
-
-		let engine = spec.engine.clone();
-
-		let block_queue = BlockQueue::new(config.queue.clone(), engine.clone(), message_channel.clone(), config.verifier_type.verifying_seal());
-
-		let awake = match config.mode { Mode::Dark(..) | Mode::Off => false, _ => true };
-
-		let registrar_address = engine.additional_params().get("registrar").and_then(|s| Address::from_str(s).ok());
-		if let Some(ref addr) = registrar_address {
-			trace!(target: "client", "Found registrar at {}", addr);
-		}
-
-		let client = Arc::new(Client {
-			enabled: AtomicBool::new(true),
-			sleep_state: Mutex::new(SleepState::new(awake)),
-			liveness: AtomicBool::new(awake),
-			mode: Mutex::new(config.mode.clone()),
-			chain: RwLock::new(chain),
-			tracedb: tracedb,
-			engine: engine,
-			pruning: config.pruning.clone(),
-			verifier: verification::new(config.verifier_type.clone()),
-			config: config,
-			db: RwLock::new(db),
-			state_db: RwLock::new(state_db),
-			block_queue: block_queue,
-			report: RwLock::new(Default::default()),
-			import_lock: Mutex::new(()),
-			miner: miner,
-			io_channel: Arc::new(Mutex::new(message_channel)),
-			notify: RwLock::new(Vec::new()),
-			private_notify: RwLock::new(None),
-			queue_transactions: AtomicUsize::new(0),
-			last_hashes: RwLock::new(VecDeque::new()),
-			factories: factories,
-			history: history,
-			ancient_verifier: Mutex::new(None),
-			on_user_defaults_change: Mutex::new(None),
-			registrar: registry::Registry::default(),
-			registrar_address,
-			exit_handler: Mutex::new(None),
-		});
-
-		// prune old states.
-		{
-			let state_db = client.state_db.read().boxed_clone();
-			let chain = client.chain.read();
-			client.prune_ancient(state_db, &chain)?;
-		}
-
-		// ensure genesis epoch proof in the DB.
-		{
-			let chain = client.chain.read();
-			let gh = spec.genesis_header();
-			if chain.epoch_transition(0, gh.hash()).is_none() {
-				trace!(target: "client", "No genesis transition found.");
-
-				let proof = client.with_proving_caller(
-					BlockId::Number(0),
-					|call| client.engine.genesis_epoch_data(&gh, call)
-				);
-				let proof = match proof {
-					Ok(proof) => proof,
-					Err(e) => {
-						warn!(target: "client", "Error generating genesis epoch data: {}. Snapshots generated may not be complete.", e);
-						Vec::new()
-					}
-				};
-
-				debug!(target: "client", "Obtained genesis transition proof: {:?}", proof);
-
-				let mut batch = DBTransaction::new();
-				chain.insert_epoch_transition(&mut batch, 0, EpochTransition {
-					block_hash: gh.hash(),
-					block_number: 0,
-					proof: proof,
-				});
-
-				client.db.read().write_buffered(batch);
-			}
-		}
-
-		// ensure buffered changes are flushed.
-		client.db.read().flush().map_err(ClientError::Database)?;
-		Ok(client)
-	}
-
-	/// Wakes up client if it's a sleep.
-	pub fn keep_alive(&self) {
-		let should_wake = match *self.mode.lock() {
-			Mode::Dark(..) | Mode::Passive(..) => true,
-			_ => false,
-		};
-		if should_wake {
-			self.wake_up();
-			(*self.sleep_state.lock()).last_activity = Some(Instant::now());
-		}
-	}
-
-	/// Adds an actor to be notified on certain events
-	pub fn add_notify(&self, target: Arc<ChainNotify>) {
-		self.notify.write().push(Arc::downgrade(&target));
-	}
-
-	/// Set a closure to call when we want to restart the client
-	pub fn set_exit_handler<F>(&self, f: F) where F: Fn(bool, Option<String>) + 'static + Send {
-		*self.exit_handler.lock() = Some(Box::new(f));
-	}
-
-	/// Returns engine reference.
-	pub fn engine(&self) -> &EthEngine {
-		&*self.engine
-	}
-
-	fn notify<F>(&self, f: F) where F: Fn(&ChainNotify) {
-		for np in self.notify.read().iter() {
-			if let Some(n) = np.upgrade() {
-				f(&*n);
-			}
-		}
-	}
-
-	/// Register an action to be done if a mode/spec_name change happens.
-	pub fn on_user_defaults_change<F>(&self, f: F) where F: 'static + FnMut(Option<Mode>) + Send {
-		*self.on_user_defaults_change.lock() = Some(Box::new(f));
-	}
-
-	/// Flush the block import queue.
-	pub fn flush_queue(&self) {
-		self.block_queue.flush();
-		while !self.block_queue.queue_info().is_empty() {
-			self.import_verified_blocks();
-		}
-	}
-
-	/// The env info as of the best block.
-	pub fn latest_env_info(&self) -> EnvInfo {
-		self.env_info(BlockId::Latest).expect("Best block header always stored; qed")
-	}
-
-	/// The env info as of a given block.
-	/// returns `None` if the block unknown.
-	pub fn env_info(&self, id: BlockId) -> Option<EnvInfo> {
-		self.block_header(id).map(|header| {
-			EnvInfo {
-				number: header.number(),
-				author: header.author(),
-				timestamp: header.timestamp(),
-				difficulty: header.difficulty(),
-				last_hashes: self.build_last_hashes(header.parent_hash()),
-				gas_used: U256::default(),
-				gas_limit: header.gas_limit(),
-			}
-		})
-	}
-
-	fn build_last_hashes(&self, parent_hash: H256) -> Arc<LastHashes> {
-		{
-			let hashes = self.last_hashes.read();
-			if hashes.front().map_or(false, |h| h == &parent_hash) {
-				let mut res = Vec::from(hashes.clone());
-				res.resize(256, H256::default());
-				return Arc::new(res);
-			}
-		}
-		let mut last_hashes = LastHashes::new();
-		last_hashes.resize(256, H256::default());
-		last_hashes[0] = parent_hash;
-		let chain = self.chain.read();
-		for i in 0..255 {
-			match chain.block_details(&last_hashes[i]) {
-				Some(details) => {
-					last_hashes[i + 1] = details.parent.clone();
-				},
-				None => break,
-			}
-		}
-		let mut cached_hashes = self.last_hashes.write();
-		*cached_hashes = VecDeque::from(last_hashes.clone());
-		Arc::new(last_hashes)
-	}
-
-	fn check_and_close_block(&self, block: &PreverifiedBlock) -> Result<LockedBlock, ()> {
-		let engine = &*self.engine;
-		let header = &block.header;
-
-		let chain = self.chain.read();
-		// Check the block isn't so old we won't be able to enact it.
-		let best_block_number = chain.best_block_number();
-		if self.pruning_info().earliest_state > header.number() {
-			warn!(target: "client", "Block import failed for #{} ({})\nBlock is ancient (current best block: #{}).", header.number(), header.hash(), best_block_number);
-			return Err(());
-		}
-
-		// Check if parent is in chain
-		let parent = match chain.block_header(header.parent_hash()) {
-			Some(h) => h,
-			None => {
-				warn!(target: "client", "Block import failed for #{} ({}): Parent not found ({}) ", header.number(), header.hash(), header.parent_hash());
-				return Err(());
-			}
-		};
-
-		// Verify Block Family
-		let verify_family_result = self.verifier.verify_block_family(
-			header,
-			&parent,
-			engine,
-			Some((&block.bytes, &block.transactions, &**chain, self)),
-		);
-
-		if let Err(e) = verify_family_result {
-			warn!(target: "client", "Stage 3 block verification failed for #{} ({})\nError: {:?}", header.number(), header.hash(), e);
-			return Err(());
-		};
-
-		let verify_external_result = self.verifier.verify_block_external(header, engine);
-		if let Err(e) = verify_external_result {
-			warn!(target: "client", "Stage 4 block verification failed for #{} ({})\nError: {:?}", header.number(), header.hash(), e);
-			return Err(());
-		};
-
-		// Enact Verified Block
-		let last_hashes = self.build_last_hashes(header.parent_hash().clone());
-		let db = self.state_db.read().boxed_clone_canon(header.parent_hash());
-
-		let is_epoch_begin = chain.epoch_transition(parent.number(), *header.parent_hash()).is_some();
-		let enact_result = enact_verified(block,
-			engine,
-			self.tracedb.read().tracing_enabled(),
-			db,
-			&parent,
-			last_hashes,
-			self.factories.clone(),
-			is_epoch_begin,
-		);
-		let mut locked_block = enact_result.map_err(|e| {
-			warn!(target: "client", "Block import failed for #{} ({})\nError: {:?}", header.number(), header.hash(), e);
-		})?;
-
-		if header.number() < self.engine().params().validate_receipts_transition && header.receipts_root() != locked_block.block().header().receipts_root() {
-			locked_block = locked_block.strip_receipts();
-		}
-
-		// Final Verification
-		if let Err(e) = self.verifier.verify_block_final(header, locked_block.block().header()) {
-			warn!(target: "client", "Stage 5 block verification failed for #{} ({})\nError: {:?}", header.number(), header.hash(), e);
-			return Err(());
-		}
-=======
 		miner: Arc<Miner>,
 	) -> Result<Importer, ::error::Error> {
 		let block_queue = BlockQueue::new(config.queue.clone(), engine.clone(), message_channel.clone(), config.verifier_type.verifying_seal());
->>>>>>> f48b09b7
 
 		Ok(Importer {
 			import_lock: Mutex::new(()),
@@ -1051,6 +749,7 @@
 			db: RwLock::new(db),
 			state_db: RwLock::new(state_db),
 			report: RwLock::new(Default::default()),
+			private_notify: RwLock::new(None),
 			io_channel: Mutex::new(message_channel),
 			notify: RwLock::new(Vec::new()),
 			queue_transactions: AtomicUsize::new(0),
@@ -1294,11 +993,11 @@
 		*self.io_channel.lock() = io_channel;
 	}
 
-<<<<<<< HEAD
 	/// Get io channel
 	pub fn get_io_channel(&self) -> IoChannel<ClientIoMessage> {
 		self.io_channel.lock().clone()
-=======
+	}
+
 	/// Get a copy of the best block's state.
 	pub fn latest_state(&self) -> State<StateDB> {
 		let header = self.best_block_header();
@@ -1309,7 +1008,6 @@
 			self.factories.clone()
 		)
 		.expect("State root of best block header always valid.")
->>>>>>> f48b09b7
 	}
 
 	/// Attempt to get a copy of a specific block's final state.
@@ -2528,13 +2226,8 @@
 
 	#[test]
 	fn should_not_cache_details_before_commit() {
-<<<<<<< HEAD
-		use client::BlockChainClient;
+		use client::{BlockChainClient, ChainInfo};
 		use test_helpers::*;
-=======
-		use client::{BlockChainClient, ChainInfo};
-		use tests::helpers::*;
->>>>>>> f48b09b7
 
 		use std::thread;
 		use std::time::Duration;
