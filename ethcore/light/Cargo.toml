--- conflicted
+++ resolved
@@ -40,12 +40,9 @@
 hash = { path = "../../util/hash" }
 triehash = { path = "../../util/triehash" }
 kvdb = { path = "../../util/kvdb" }
-<<<<<<< HEAD
 kvdb-rocksdb = { path = "../../util/kvdb-rocksdb" }
 kvdb-memorydb = { path = "../../util/kvdb-memorydb" }
-=======
 memory-cache = { path = "../../util/memory_cache" }
->>>>>>> d1c9acf4
 
 [features]
 default = []
