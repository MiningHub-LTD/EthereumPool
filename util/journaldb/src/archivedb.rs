// Copyright 2015-2017 Parity Technologies (UK) Ltd.
// This file is part of Parity.

// Parity is free software: you can redistribute it and/or modify
// it under the terms of the GNU General Public License as published by
// the Free Software Foundation, either version 3 of the License, or
// (at your option) any later version.

// Parity is distributed in the hope that it will be useful,
// but WITHOUT ANY WARRANTY; without even the implied warranty of
// MERCHANTABILITY or FITNESS FOR A PARTICULAR PURPOSE.  See the
// GNU General Public License for more details.

// You should have received a copy of the GNU General Public License
// along with Parity.  If not, see <http://www.gnu.org/licenses/>.

//! Disk-backed `HashDB` implementation.

use std::collections::HashMap;
use std::collections::hash_map::Entry;
use std::sync::Arc;
use rlp::{encode, decode};
use hashdb::*;
use super::memorydb::*;
use super::{DB_PREFIX_LEN, LATEST_ERA_KEY};
use traits::JournalDB;
use kvdb::{KeyValueDB, DBTransaction};
use ethereum_types::H256;
use error::{BaseDataError, UtilError};
use bytes::Bytes;

/// Implementation of the `HashDB` trait for a disk-backed database with a memory overlay
/// and latent-removal semantics.
///
/// Like `OverlayDB`, there is a memory overlay; `commit()` must be called in order to
/// write operations out to disk. Unlike `OverlayDB`, `remove()` operations do not take effect
/// immediately. As this is an "archive" database, nothing is ever removed. This means
/// that the states of any block the node has ever processed will be accessible.
pub struct ArchiveDB {
	overlay: MemoryDB,
	backing: Arc<KeyValueDB>,
	latest_era: Option<u64>,
	column: Option<u32>,
}

impl ArchiveDB {
	/// Create a new instance from a key-value db.
	pub fn new(backing: Arc<KeyValueDB>, col: Option<u32>) -> ArchiveDB {
		let latest_era = backing.get(col, &LATEST_ERA_KEY).expect("Low-level database error.")
<<<<<<< HEAD
			.map(|val| decode::<u64>(&val).expect("rlp read from db; qed"));
=======
			.map(|val| decode::<u64>(&val));
>>>>>>> 3f24807d
		ArchiveDB {
			overlay: MemoryDB::new(),
			backing: backing,
			latest_era: latest_era,
			column: col,
		}
	}

	fn payload(&self, key: &H256) -> Option<DBValue> {
		self.backing.get(self.column, key).expect("Low-level database error. Some issue with your hard disk?")
	}
}

impl HashDB for ArchiveDB {
	fn keys(&self) -> HashMap<H256, i32> {
		let mut ret: HashMap<H256, i32> = self.backing.iter(self.column)
			.map(|(key, _)| (H256::from_slice(&*key), 1))
			.collect();

		for (key, refs) in self.overlay.keys() {
			match ret.entry(key) {
				Entry::Occupied(mut entry) => {
					*entry.get_mut() += refs;
				},
				Entry::Vacant(entry) => {
					entry.insert(refs);
				}
			}
		}
		ret
	}

	fn get(&self, key: &H256) -> Option<DBValue> {
		if let Some((d, rc)) = self.overlay.raw(key) {
			if rc > 0 {
				return Some(d);
			}
		}
		self.payload(key)
	}

	fn contains(&self, key: &H256) -> bool {
		self.get(key).is_some()
	}

	fn insert(&mut self, value: &[u8]) -> H256 {
		self.overlay.insert(value)
	}

	fn emplace(&mut self, key: H256, value: DBValue) {
		self.overlay.emplace(key, value);
	}

	fn remove(&mut self, key: &H256) {
		self.overlay.remove(key);
	}
}

impl JournalDB for ArchiveDB {
	fn boxed_clone(&self) -> Box<JournalDB> {
		Box::new(ArchiveDB {
			overlay: self.overlay.clone(),
			backing: self.backing.clone(),
			latest_era: self.latest_era,
			column: self.column.clone(),
		})
	}

	fn mem_used(&self) -> usize {
		self.overlay.mem_used()
 	}

	fn is_empty(&self) -> bool {
		self.latest_era.is_none()
	}

	fn journal_under(&mut self, batch: &mut DBTransaction, now: u64, _id: &H256) -> Result<u32, UtilError> {
		let mut inserts = 0usize;
		let mut deletes = 0usize;

		for i in self.overlay.drain() {
			let (key, (value, rc)) = i;
			if rc > 0 {
				batch.put(self.column, &key, &value);
				inserts += 1;
			}
			if rc < 0 {
				assert!(rc == -1);
				deletes += 1;
			}
		}

		if self.latest_era.map_or(true, |e| now > e) {
			batch.put(self.column, &LATEST_ERA_KEY, &encode(&now));
			self.latest_era = Some(now);
		}
		Ok((inserts + deletes) as u32)
	}

	fn mark_canonical(&mut self, _batch: &mut DBTransaction, _end_era: u64, _canon_id: &H256) -> Result<u32, UtilError> {
		// keep everything! it's an archive, after all.
		Ok(0)
	}

	fn inject(&mut self, batch: &mut DBTransaction) -> Result<u32, UtilError> {
		let mut inserts = 0usize;
		let mut deletes = 0usize;

		for i in self.overlay.drain() {
			let (key, (value, rc)) = i;
			if rc > 0 {
				if self.backing.get(self.column, &key)?.is_some() {
					return Err(BaseDataError::AlreadyExists(key).into());
				}
				batch.put(self.column, &key, &value);
				inserts += 1;
			}
			if rc < 0 {
				assert!(rc == -1);
				if self.backing.get(self.column, &key)?.is_none() {
					return Err(BaseDataError::NegativelyReferencedHash(key).into());
				}
				batch.delete(self.column, &key);
				deletes += 1;
			}
		}

		Ok((inserts + deletes) as u32)
	}

	fn latest_era(&self) -> Option<u64> { self.latest_era }

	fn state(&self, id: &H256) -> Option<Bytes> {
		self.backing.get_by_prefix(self.column, &id[0..DB_PREFIX_LEN]).map(|b| b.into_vec())
	}

	fn is_pruned(&self) -> bool { false }

	fn backing(&self) -> &Arc<KeyValueDB> {
		&self.backing
	}

	fn consolidate(&mut self, with: MemoryDB) {
		self.overlay.consolidate(with);
	}
}

#[cfg(test)]
mod tests {

	use keccak::keccak;
	use hashdb::{HashDB, DBValue};
	use super::*;
	use {kvdb_memorydb, JournalDB};

	#[test]
	fn insert_same_in_fork() {
		// history is 1
		let mut jdb = ArchiveDB::new(Arc::new(kvdb_memorydb::create(0)), None);

		let x = jdb.insert(b"X");
		jdb.commit_batch(1, &keccak(b"1"), None).unwrap();
		jdb.commit_batch(2, &keccak(b"2"), None).unwrap();
		jdb.commit_batch(3, &keccak(b"1002a"), Some((1, keccak(b"1")))).unwrap();
		jdb.commit_batch(4, &keccak(b"1003a"), Some((2, keccak(b"2")))).unwrap();

		jdb.remove(&x);
		jdb.commit_batch(3, &keccak(b"1002b"), Some((1, keccak(b"1")))).unwrap();
		let x = jdb.insert(b"X");
		jdb.commit_batch(4, &keccak(b"1003b"), Some((2, keccak(b"2")))).unwrap();

		jdb.commit_batch(5, &keccak(b"1004a"), Some((3, keccak(b"1002a")))).unwrap();
		jdb.commit_batch(6, &keccak(b"1005a"), Some((4, keccak(b"1003a")))).unwrap();

		assert!(jdb.contains(&x));
	}

	#[test]
	fn long_history() {
		// history is 3
		let mut jdb = ArchiveDB::new(Arc::new(kvdb_memorydb::create(0)), None);
		let h = jdb.insert(b"foo");
		jdb.commit_batch(0, &keccak(b"0"), None).unwrap();
		assert!(jdb.contains(&h));
		jdb.remove(&h);
		jdb.commit_batch(1, &keccak(b"1"), None).unwrap();
		assert!(jdb.contains(&h));
		jdb.commit_batch(2, &keccak(b"2"), None).unwrap();
		assert!(jdb.contains(&h));
		jdb.commit_batch(3, &keccak(b"3"), Some((0, keccak(b"0")))).unwrap();
		assert!(jdb.contains(&h));
		jdb.commit_batch(4, &keccak(b"4"), Some((1, keccak(b"1")))).unwrap();
		assert!(jdb.contains(&h));
	}

	#[test]
	#[should_panic]
	fn multiple_owed_removal_not_allowed() {
		let mut jdb = ArchiveDB::new(Arc::new(kvdb_memorydb::create(0)), None);
		let h = jdb.insert(b"foo");
		jdb.commit_batch(0, &keccak(b"0"), None).unwrap();
		assert!(jdb.contains(&h));
		jdb.remove(&h);
		jdb.remove(&h);
		// commit_batch would call journal_under(),
		// and we don't allow multiple owned removals.
		jdb.commit_batch(1, &keccak(b"1"), None).unwrap();
	}

	#[test]
	fn complex() {
		// history is 1
		let mut jdb = ArchiveDB::new(Arc::new(kvdb_memorydb::create(0)), None);

		let foo = jdb.insert(b"foo");
		let bar = jdb.insert(b"bar");
		jdb.commit_batch(0, &keccak(b"0"), None).unwrap();
		assert!(jdb.contains(&foo));
		assert!(jdb.contains(&bar));

		jdb.remove(&foo);
		jdb.remove(&bar);
		let baz = jdb.insert(b"baz");
		jdb.commit_batch(1, &keccak(b"1"), Some((0, keccak(b"0")))).unwrap();
		assert!(jdb.contains(&foo));
		assert!(jdb.contains(&bar));
		assert!(jdb.contains(&baz));

		let foo = jdb.insert(b"foo");
		jdb.remove(&baz);
		jdb.commit_batch(2, &keccak(b"2"), Some((1, keccak(b"1")))).unwrap();
		assert!(jdb.contains(&foo));
		assert!(jdb.contains(&baz));

		jdb.remove(&foo);
		jdb.commit_batch(3, &keccak(b"3"), Some((2, keccak(b"2")))).unwrap();
		assert!(jdb.contains(&foo));

		jdb.commit_batch(4, &keccak(b"4"), Some((3, keccak(b"3")))).unwrap();
	}

	#[test]
	fn fork() {
		// history is 1
		let mut jdb = ArchiveDB::new(Arc::new(kvdb_memorydb::create(0)), None);

		let foo = jdb.insert(b"foo");
		let bar = jdb.insert(b"bar");
		jdb.commit_batch(0, &keccak(b"0"), None).unwrap();
		assert!(jdb.contains(&foo));
		assert!(jdb.contains(&bar));

		jdb.remove(&foo);
		let baz = jdb.insert(b"baz");
		jdb.commit_batch(1, &keccak(b"1a"), Some((0, keccak(b"0")))).unwrap();

		jdb.remove(&bar);
		jdb.commit_batch(1, &keccak(b"1b"), Some((0, keccak(b"0")))).unwrap();

		assert!(jdb.contains(&foo));
		assert!(jdb.contains(&bar));
		assert!(jdb.contains(&baz));

		jdb.commit_batch(2, &keccak(b"2b"), Some((1, keccak(b"1b")))).unwrap();
		assert!(jdb.contains(&foo));
	}

	#[test]
	fn overwrite() {
		// history is 1
		let mut jdb = ArchiveDB::new(Arc::new(kvdb_memorydb::create(0)), None);

		let foo = jdb.insert(b"foo");
		jdb.commit_batch(0, &keccak(b"0"), None).unwrap();
		assert!(jdb.contains(&foo));

		jdb.remove(&foo);
		jdb.commit_batch(1, &keccak(b"1"), Some((0, keccak(b"0")))).unwrap();
		jdb.insert(b"foo");
		assert!(jdb.contains(&foo));
		jdb.commit_batch(2, &keccak(b"2"), Some((1, keccak(b"1")))).unwrap();
		assert!(jdb.contains(&foo));
		jdb.commit_batch(3, &keccak(b"2"), Some((0, keccak(b"2")))).unwrap();
		assert!(jdb.contains(&foo));
	}

	#[test]
	fn fork_same_key() {
		// history is 1
		let mut jdb = ArchiveDB::new(Arc::new(kvdb_memorydb::create(0)), None);
		jdb.commit_batch(0, &keccak(b"0"), None).unwrap();

		let foo = jdb.insert(b"foo");
		jdb.commit_batch(1, &keccak(b"1a"), Some((0, keccak(b"0")))).unwrap();

		jdb.insert(b"foo");
		jdb.commit_batch(1, &keccak(b"1b"), Some((0, keccak(b"0")))).unwrap();
		assert!(jdb.contains(&foo));

		jdb.commit_batch(2, &keccak(b"2a"), Some((1, keccak(b"1a")))).unwrap();
		assert!(jdb.contains(&foo));
	}

	#[test]
	fn reopen() {
		let shared_db = Arc::new(kvdb_memorydb::create(0));
		let bar = H256::random();

		let foo = {
			let mut jdb = ArchiveDB::new(shared_db.clone(), None);
			// history is 1
			let foo = jdb.insert(b"foo");
			jdb.emplace(bar.clone(), DBValue::from_slice(b"bar"));
			jdb.commit_batch(0, &keccak(b"0"), None).unwrap();
			foo
		};

		{
			let mut jdb = ArchiveDB::new(shared_db.clone(), None);
			jdb.remove(&foo);
			jdb.commit_batch(1, &keccak(b"1"), Some((0, keccak(b"0")))).unwrap();
		}

		{
			let mut jdb = ArchiveDB::new(shared_db, None);
			assert!(jdb.contains(&foo));
			assert!(jdb.contains(&bar));
			jdb.commit_batch(2, &keccak(b"2"), Some((1, keccak(b"1")))).unwrap();
		}
	}

	#[test]
	fn reopen_remove() {
		let shared_db = Arc::new(kvdb_memorydb::create(0));

		let foo = {
			let mut jdb = ArchiveDB::new(shared_db.clone(), None);
			// history is 1
			let foo = jdb.insert(b"foo");
			jdb.commit_batch(0, &keccak(b"0"), None).unwrap();
			jdb.commit_batch(1, &keccak(b"1"), Some((0, keccak(b"0")))).unwrap();

			// foo is ancient history.

			jdb.insert(b"foo");
			jdb.commit_batch(2, &keccak(b"2"), Some((1, keccak(b"1")))).unwrap();
			foo
		};

		{
			let mut jdb = ArchiveDB::new(shared_db, None);
			jdb.remove(&foo);
			jdb.commit_batch(3, &keccak(b"3"), Some((2, keccak(b"2")))).unwrap();
			assert!(jdb.contains(&foo));
			jdb.remove(&foo);
			jdb.commit_batch(4, &keccak(b"4"), Some((3, keccak(b"3")))).unwrap();
			jdb.commit_batch(5, &keccak(b"5"), Some((4, keccak(b"4")))).unwrap();
		}
	}

	#[test]
	fn reopen_fork() {
		let shared_db = Arc::new(kvdb_memorydb::create(0));
		let (foo, _, _) = {
			let mut jdb = ArchiveDB::new(shared_db.clone(), None);
			// history is 1
			let foo = jdb.insert(b"foo");
			let bar = jdb.insert(b"bar");
			jdb.commit_batch(0, &keccak(b"0"), None).unwrap();
			jdb.remove(&foo);
			let baz = jdb.insert(b"baz");
			jdb.commit_batch(1, &keccak(b"1a"), Some((0, keccak(b"0")))).unwrap();

			jdb.remove(&bar);
			jdb.commit_batch(1, &keccak(b"1b"), Some((0, keccak(b"0")))).unwrap();
			(foo, bar, baz)
		};

		{
			let mut jdb = ArchiveDB::new(shared_db, None);
			jdb.commit_batch(2, &keccak(b"2b"), Some((1, keccak(b"1b")))).unwrap();
			assert!(jdb.contains(&foo));
		}
	}

	#[test]
	fn returns_state() {
		let shared_db = Arc::new(kvdb_memorydb::create(0));

		let key = {
			let mut jdb = ArchiveDB::new(shared_db.clone(), None);
			let key = jdb.insert(b"foo");
			jdb.commit_batch(0, &keccak(b"0"), None).unwrap();
			key
		};

		{
			let jdb = ArchiveDB::new(shared_db, None);
			let state = jdb.state(&key);
			assert!(state.is_some());
		}
	}

	#[test]
	fn inject() {
		let mut jdb = ArchiveDB::new(Arc::new(kvdb_memorydb::create(0)), None);
		let key = jdb.insert(b"dog");
		jdb.inject_batch().unwrap();

		assert_eq!(jdb.get(&key).unwrap(), DBValue::from_slice(b"dog"));
		jdb.remove(&key);
		jdb.inject_batch().unwrap();

		assert!(jdb.get(&key).is_none());
	}
}<|MERGE_RESOLUTION|>--- conflicted
+++ resolved
@@ -47,11 +47,7 @@
 	/// Create a new instance from a key-value db.
 	pub fn new(backing: Arc<KeyValueDB>, col: Option<u32>) -> ArchiveDB {
 		let latest_era = backing.get(col, &LATEST_ERA_KEY).expect("Low-level database error.")
-<<<<<<< HEAD
-			.map(|val| decode::<u64>(&val).expect("rlp read from db; qed"));
-=======
 			.map(|val| decode::<u64>(&val));
->>>>>>> 3f24807d
 		ArchiveDB {
 			overlay: MemoryDB::new(),
 			backing: backing,
