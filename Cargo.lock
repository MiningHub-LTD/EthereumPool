[[package]]
name = "adler32"
version = "1.0.2"
source = "registry+https://github.com/rust-lang/crates.io-index"

[[package]]
name = "aho-corasick"
version = "0.6.4"
source = "registry+https://github.com/rust-lang/crates.io-index"
dependencies = [
 "memchr 2.0.1 (registry+https://github.com/rust-lang/crates.io-index)",
]

[[package]]
name = "ansi_term"
version = "0.10.2"
source = "registry+https://github.com/rust-lang/crates.io-index"

[[package]]
name = "app_dirs"
version = "1.1.1"
source = "registry+https://github.com/rust-lang/crates.io-index"
dependencies = [
 "ole32-sys 0.2.0 (registry+https://github.com/rust-lang/crates.io-index)",
 "shell32-sys 0.1.1 (registry+https://github.com/rust-lang/crates.io-index)",
 "winapi 0.2.8 (registry+https://github.com/rust-lang/crates.io-index)",
 "xdg 2.1.0 (registry+https://github.com/rust-lang/crates.io-index)",
]

[[package]]
name = "arrayvec"
version = "0.4.7"
source = "registry+https://github.com/rust-lang/crates.io-index"
dependencies = [
 "nodrop 0.1.12 (registry+https://github.com/rust-lang/crates.io-index)",
]

[[package]]
name = "aster"
version = "0.41.0"
source = "registry+https://github.com/rust-lang/crates.io-index"
dependencies = [
 "syntex_syntax 0.58.1 (registry+https://github.com/rust-lang/crates.io-index)",
]

[[package]]
name = "atty"
version = "0.2.2"
source = "registry+https://github.com/rust-lang/crates.io-index"
dependencies = [
 "kernel32-sys 0.2.2 (registry+https://github.com/rust-lang/crates.io-index)",
 "libc 0.2.36 (registry+https://github.com/rust-lang/crates.io-index)",
 "winapi 0.2.8 (registry+https://github.com/rust-lang/crates.io-index)",
]

[[package]]
name = "backtrace"
version = "0.3.5"
source = "registry+https://github.com/rust-lang/crates.io-index"
dependencies = [
 "backtrace-sys 0.1.14 (registry+https://github.com/rust-lang/crates.io-index)",
 "cfg-if 0.1.2 (registry+https://github.com/rust-lang/crates.io-index)",
 "libc 0.2.36 (registry+https://github.com/rust-lang/crates.io-index)",
 "rustc-demangle 0.1.5 (registry+https://github.com/rust-lang/crates.io-index)",
 "winapi 0.3.4 (registry+https://github.com/rust-lang/crates.io-index)",
]

[[package]]
name = "backtrace-sys"
version = "0.1.14"
source = "registry+https://github.com/rust-lang/crates.io-index"
dependencies = [
 "cc 1.0.0 (registry+https://github.com/rust-lang/crates.io-index)",
 "libc 0.2.36 (registry+https://github.com/rust-lang/crates.io-index)",
]

[[package]]
name = "base-x"
version = "0.2.2"
source = "registry+https://github.com/rust-lang/crates.io-index"

[[package]]
name = "base32"
version = "0.3.1"
source = "registry+https://github.com/rust-lang/crates.io-index"

[[package]]
name = "base64"
version = "0.6.0"
source = "registry+https://github.com/rust-lang/crates.io-index"
dependencies = [
 "byteorder 1.2.1 (registry+https://github.com/rust-lang/crates.io-index)",
 "safemem 0.2.0 (registry+https://github.com/rust-lang/crates.io-index)",
]

[[package]]
name = "bigint"
version = "4.2.0"
source = "registry+https://github.com/rust-lang/crates.io-index"
dependencies = [
 "byteorder 1.2.1 (registry+https://github.com/rust-lang/crates.io-index)",
 "crunchy 0.1.6 (registry+https://github.com/rust-lang/crates.io-index)",
 "rustc_version 0.2.1 (registry+https://github.com/rust-lang/crates.io-index)",
]

[[package]]
name = "bincode"
version = "0.8.0"
source = "registry+https://github.com/rust-lang/crates.io-index"
dependencies = [
 "byteorder 1.2.1 (registry+https://github.com/rust-lang/crates.io-index)",
 "num-traits 0.1.40 (registry+https://github.com/rust-lang/crates.io-index)",
 "serde 1.0.27 (registry+https://github.com/rust-lang/crates.io-index)",
]

[[package]]
name = "bit-set"
version = "0.4.0"
source = "registry+https://github.com/rust-lang/crates.io-index"
dependencies = [
 "bit-vec 0.4.4 (registry+https://github.com/rust-lang/crates.io-index)",
]

[[package]]
name = "bit-vec"
version = "0.4.4"
source = "registry+https://github.com/rust-lang/crates.io-index"

[[package]]
name = "bitflags"
version = "0.7.0"
source = "registry+https://github.com/rust-lang/crates.io-index"

[[package]]
name = "bitflags"
version = "0.8.2"
source = "registry+https://github.com/rust-lang/crates.io-index"

[[package]]
name = "bitflags"
version = "0.9.1"
source = "registry+https://github.com/rust-lang/crates.io-index"

[[package]]
name = "bitflags"
version = "1.0.1"
source = "registry+https://github.com/rust-lang/crates.io-index"

[[package]]
name = "bn"
version = "0.4.4"
source = "git+https://github.com/paritytech/bn#c9831a8d10d55045692394cbc10efe0321ddb16f"
dependencies = [
 "byteorder 1.2.1 (registry+https://github.com/rust-lang/crates.io-index)",
 "rand 0.3.20 (registry+https://github.com/rust-lang/crates.io-index)",
 "rustc-serialize 0.3.24 (registry+https://github.com/rust-lang/crates.io-index)",
]

[[package]]
name = "byteorder"
version = "1.2.1"
source = "registry+https://github.com/rust-lang/crates.io-index"

[[package]]
name = "bytes"
version = "0.4.6"
source = "registry+https://github.com/rust-lang/crates.io-index"
dependencies = [
 "byteorder 1.2.1 (registry+https://github.com/rust-lang/crates.io-index)",
 "iovec 0.1.0 (registry+https://github.com/rust-lang/crates.io-index)",
]

[[package]]
name = "cc"
version = "1.0.0"
source = "registry+https://github.com/rust-lang/crates.io-index"
dependencies = [
 "rayon 0.8.2 (registry+https://github.com/rust-lang/crates.io-index)",
]

[[package]]
name = "cfg-if"
version = "0.1.2"
source = "registry+https://github.com/rust-lang/crates.io-index"

[[package]]
name = "chainspec"
version = "0.1.0"
dependencies = [
 "ethjson 0.1.0",
 "serde_ignored 0.0.4 (registry+https://github.com/rust-lang/crates.io-index)",
 "serde_json 1.0.9 (registry+https://github.com/rust-lang/crates.io-index)",
]

[[package]]
name = "cid"
version = "0.2.3"
source = "registry+https://github.com/rust-lang/crates.io-index"
dependencies = [
 "integer-encoding 1.0.3 (registry+https://github.com/rust-lang/crates.io-index)",
 "multibase 0.6.0 (registry+https://github.com/rust-lang/crates.io-index)",
 "multihash 0.7.0 (registry+https://github.com/rust-lang/crates.io-index)",
]

[[package]]
name = "clap"
version = "2.29.1"
source = "registry+https://github.com/rust-lang/crates.io-index"
dependencies = [
 "ansi_term 0.10.2 (registry+https://github.com/rust-lang/crates.io-index)",
 "atty 0.2.2 (registry+https://github.com/rust-lang/crates.io-index)",
 "bitflags 1.0.1 (registry+https://github.com/rust-lang/crates.io-index)",
 "strsim 0.6.0 (registry+https://github.com/rust-lang/crates.io-index)",
 "textwrap 0.9.0 (registry+https://github.com/rust-lang/crates.io-index)",
 "unicode-width 0.1.4 (registry+https://github.com/rust-lang/crates.io-index)",
 "vec_map 0.8.0 (registry+https://github.com/rust-lang/crates.io-index)",
]

[[package]]
name = "coco"
version = "0.1.1"
source = "registry+https://github.com/rust-lang/crates.io-index"
dependencies = [
 "either 1.4.0 (registry+https://github.com/rust-lang/crates.io-index)",
 "scopeguard 0.3.2 (registry+https://github.com/rust-lang/crates.io-index)",
]

[[package]]
name = "common-types"
version = "0.1.0"
dependencies = [
 "ethcore-bytes 0.1.0",
 "ethereum-types 0.2.2 (registry+https://github.com/rust-lang/crates.io-index)",
 "ethjson 0.1.0",
 "heapsize 0.4.2 (registry+https://github.com/rust-lang/crates.io-index)",
 "keccak-hash 0.1.0",
 "rlp 0.2.1",
 "rlp_derive 0.1.0",
 "rustc-hex 1.0.0 (registry+https://github.com/rust-lang/crates.io-index)",
]

[[package]]
name = "conv"
version = "0.3.3"
source = "registry+https://github.com/rust-lang/crates.io-index"
dependencies = [
 "custom_derive 0.1.7 (registry+https://github.com/rust-lang/crates.io-index)",
]

[[package]]
name = "cookie"
version = "0.3.1"
source = "registry+https://github.com/rust-lang/crates.io-index"
dependencies = [
 "time 0.1.38 (registry+https://github.com/rust-lang/crates.io-index)",
 "url 1.5.1 (registry+https://github.com/rust-lang/crates.io-index)",
]

[[package]]
name = "core-foundation"
version = "0.2.3"
source = "registry+https://github.com/rust-lang/crates.io-index"
dependencies = [
 "core-foundation-sys 0.2.3 (registry+https://github.com/rust-lang/crates.io-index)",
 "libc 0.2.36 (registry+https://github.com/rust-lang/crates.io-index)",
]

[[package]]
name = "core-foundation-sys"
version = "0.2.3"
source = "registry+https://github.com/rust-lang/crates.io-index"
dependencies = [
 "libc 0.2.36 (registry+https://github.com/rust-lang/crates.io-index)",
]

[[package]]
name = "crossbeam"
version = "0.3.2"
source = "registry+https://github.com/rust-lang/crates.io-index"

[[package]]
name = "crunchy"
version = "0.1.6"
source = "registry+https://github.com/rust-lang/crates.io-index"

[[package]]
name = "ctrlc"
version = "1.1.1"
source = "git+https://github.com/paritytech/rust-ctrlc.git#b523017108bb2d571a7a69bd97bc406e63bc7a9d"
dependencies = [
 "kernel32-sys 0.2.2 (registry+https://github.com/rust-lang/crates.io-index)",
 "libc 0.2.36 (registry+https://github.com/rust-lang/crates.io-index)",
 "winapi 0.2.8 (registry+https://github.com/rust-lang/crates.io-index)",
]

[[package]]
name = "custom_derive"
version = "0.1.7"
source = "registry+https://github.com/rust-lang/crates.io-index"

[[package]]
name = "daemonize"
version = "0.2.3"
source = "registry+https://github.com/rust-lang/crates.io-index"
dependencies = [
 "libc 0.2.36 (registry+https://github.com/rust-lang/crates.io-index)",
]

[[package]]
name = "difference"
version = "1.0.0"
source = "registry+https://github.com/rust-lang/crates.io-index"

[[package]]
name = "dir"
version = "0.1.0"
dependencies = [
 "app_dirs 1.1.1 (registry+https://github.com/rust-lang/crates.io-index)",
 "ethereum-types 0.2.2 (registry+https://github.com/rust-lang/crates.io-index)",
 "journaldb 0.1.0",
]

[[package]]
name = "docopt"
version = "0.8.3"
source = "registry+https://github.com/rust-lang/crates.io-index"
dependencies = [
 "lazy_static 1.0.0 (registry+https://github.com/rust-lang/crates.io-index)",
 "regex 0.2.5 (registry+https://github.com/rust-lang/crates.io-index)",
 "serde 1.0.27 (registry+https://github.com/rust-lang/crates.io-index)",
 "serde_derive 1.0.27 (registry+https://github.com/rust-lang/crates.io-index)",
 "strsim 0.6.0 (registry+https://github.com/rust-lang/crates.io-index)",
]

[[package]]
name = "dtoa"
version = "0.4.2"
source = "registry+https://github.com/rust-lang/crates.io-index"

[[package]]
name = "edit-distance"
version = "2.0.0"
source = "registry+https://github.com/rust-lang/crates.io-index"

[[package]]
name = "either"
version = "1.4.0"
source = "registry+https://github.com/rust-lang/crates.io-index"

[[package]]
name = "elastic-array"
version = "0.9.0"
source = "registry+https://github.com/rust-lang/crates.io-index"
dependencies = [
 "heapsize 0.4.2 (registry+https://github.com/rust-lang/crates.io-index)",
]

[[package]]
name = "env_logger"
version = "0.4.3"
source = "registry+https://github.com/rust-lang/crates.io-index"
dependencies = [
 "log 0.3.8 (registry+https://github.com/rust-lang/crates.io-index)",
 "regex 0.2.5 (registry+https://github.com/rust-lang/crates.io-index)",
]

[[package]]
name = "error-chain"
version = "0.11.0"
source = "registry+https://github.com/rust-lang/crates.io-index"
dependencies = [
 "backtrace 0.3.5 (registry+https://github.com/rust-lang/crates.io-index)",
]

[[package]]
name = "eth-secp256k1"
version = "0.5.7"
source = "git+https://github.com/paritytech/rust-secp256k1#c1fc9daedee67e1b4028ad1b3669275ed49c22cf"
dependencies = [
 "arrayvec 0.4.7 (registry+https://github.com/rust-lang/crates.io-index)",
 "cc 1.0.0 (registry+https://github.com/rust-lang/crates.io-index)",
 "libc 0.2.36 (registry+https://github.com/rust-lang/crates.io-index)",
 "rand 0.4.1 (registry+https://github.com/rust-lang/crates.io-index)",
 "rustc-serialize 0.3.24 (registry+https://github.com/rust-lang/crates.io-index)",
]

[[package]]
name = "ethabi"
version = "5.1.0"
source = "registry+https://github.com/rust-lang/crates.io-index"
dependencies = [
 "error-chain 0.11.0 (registry+https://github.com/rust-lang/crates.io-index)",
 "ethereum-types 0.2.2 (registry+https://github.com/rust-lang/crates.io-index)",
 "rustc-hex 1.0.0 (registry+https://github.com/rust-lang/crates.io-index)",
 "serde 1.0.27 (registry+https://github.com/rust-lang/crates.io-index)",
 "serde_derive 1.0.27 (registry+https://github.com/rust-lang/crates.io-index)",
 "serde_json 1.0.9 (registry+https://github.com/rust-lang/crates.io-index)",
 "tiny-keccak 1.4.1 (registry+https://github.com/rust-lang/crates.io-index)",
]

[[package]]
name = "ethabi-contract"
version = "5.0.3"
source = "registry+https://github.com/rust-lang/crates.io-index"

[[package]]
name = "ethabi-derive"
version = "5.0.5"
source = "registry+https://github.com/rust-lang/crates.io-index"
dependencies = [
 "ethabi 5.1.0 (registry+https://github.com/rust-lang/crates.io-index)",
 "heck 0.2.1 (registry+https://github.com/rust-lang/crates.io-index)",
 "quote 0.3.15 (registry+https://github.com/rust-lang/crates.io-index)",
 "syn 0.11.11 (registry+https://github.com/rust-lang/crates.io-index)",
]

[[package]]
name = "ethash"
version = "1.11.0"
dependencies = [
 "crunchy 0.1.6 (registry+https://github.com/rust-lang/crates.io-index)",
 "either 1.4.0 (registry+https://github.com/rust-lang/crates.io-index)",
 "keccak-hash 0.1.0",
 "log 0.3.8 (registry+https://github.com/rust-lang/crates.io-index)",
 "memmap 0.6.2 (registry+https://github.com/rust-lang/crates.io-index)",
 "parking_lot 0.5.3 (registry+https://github.com/rust-lang/crates.io-index)",
 "primal 0.2.3 (registry+https://github.com/rust-lang/crates.io-index)",
]

[[package]]
name = "ethbloom"
version = "0.4.2"
source = "registry+https://github.com/rust-lang/crates.io-index"
dependencies = [
 "crunchy 0.1.6 (registry+https://github.com/rust-lang/crates.io-index)",
 "ethereum-types-serialize 0.2.1 (registry+https://github.com/rust-lang/crates.io-index)",
 "fixed-hash 0.1.3 (registry+https://github.com/rust-lang/crates.io-index)",
 "serde 1.0.27 (registry+https://github.com/rust-lang/crates.io-index)",
 "tiny-keccak 1.4.1 (registry+https://github.com/rust-lang/crates.io-index)",
]

[[package]]
name = "ethcore"
version = "1.11.0"
dependencies = [
 "ansi_term 0.10.2 (registry+https://github.com/rust-lang/crates.io-index)",
 "bn 0.4.4 (git+https://github.com/paritytech/bn)",
 "byteorder 1.2.1 (registry+https://github.com/rust-lang/crates.io-index)",
 "common-types 0.1.0",
 "crossbeam 0.3.2 (registry+https://github.com/rust-lang/crates.io-index)",
 "env_logger 0.4.3 (registry+https://github.com/rust-lang/crates.io-index)",
 "ethabi 5.1.0 (registry+https://github.com/rust-lang/crates.io-index)",
 "ethabi-contract 5.0.3 (registry+https://github.com/rust-lang/crates.io-index)",
 "ethabi-derive 5.0.5 (registry+https://github.com/rust-lang/crates.io-index)",
 "ethash 1.11.0",
 "ethcore-bloom-journal 0.1.0",
 "ethcore-bytes 0.1.0",
 "ethcore-io 1.11.0",
 "ethcore-logger 1.11.0",
 "ethcore-miner 1.11.0",
 "ethcore-stratum 1.11.0",
 "ethcore-transaction 0.1.0",
 "ethereum-types 0.2.2 (registry+https://github.com/rust-lang/crates.io-index)",
 "ethjson 0.1.0",
 "ethkey 0.3.0",
 "ethstore 0.2.0",
 "evm 0.1.0",
<<<<<<< HEAD
 "fetch 0.1.0",
 "hardware-wallet 1.9.0",
=======
 "hardware-wallet 1.11.0",
>>>>>>> f48b09b7
 "hashdb 0.1.1",
 "heapsize 0.4.2 (registry+https://github.com/rust-lang/crates.io-index)",
 "itertools 0.5.10 (registry+https://github.com/rust-lang/crates.io-index)",
 "journaldb 0.1.0",
 "keccak-hash 0.1.0",
 "kvdb 0.1.0",
 "kvdb-memorydb 0.1.0",
 "kvdb-rocksdb 0.1.0",
 "lazy_static 1.0.0 (registry+https://github.com/rust-lang/crates.io-index)",
 "log 0.3.8 (registry+https://github.com/rust-lang/crates.io-index)",
 "lru-cache 0.1.1 (registry+https://github.com/rust-lang/crates.io-index)",
 "macros 0.1.0",
 "memory-cache 0.1.0",
 "memorydb 0.1.1",
 "migration 0.1.0",
 "num 0.1.40 (registry+https://github.com/rust-lang/crates.io-index)",
 "num_cpus 1.7.0 (registry+https://github.com/rust-lang/crates.io-index)",
 "parity-machine 0.1.0",
 "parking_lot 0.5.3 (registry+https://github.com/rust-lang/crates.io-index)",
 "patricia-trie 0.1.0",
 "price-info 1.11.0",
 "rand 0.4.1 (registry+https://github.com/rust-lang/crates.io-index)",
 "rayon 0.8.2 (registry+https://github.com/rust-lang/crates.io-index)",
 "rlp 0.2.1",
 "rlp_compress 0.1.0",
 "rlp_derive 0.1.0",
 "rust-crypto 0.2.36 (registry+https://github.com/rust-lang/crates.io-index)",
 "rustc-hex 1.0.0 (registry+https://github.com/rust-lang/crates.io-index)",
 "snappy 0.1.0 (git+https://github.com/paritytech/rust-snappy)",
 "stats 0.1.0",
 "stop-guard 0.1.0",
 "table 0.1.0",
 "tempdir 0.3.5 (registry+https://github.com/rust-lang/crates.io-index)",
 "time 0.1.38 (registry+https://github.com/rust-lang/crates.io-index)",
 "trace-time 0.1.0",
 "trie-standardmap 0.1.0",
 "triehash 0.1.0",
 "unexpected 0.1.0",
 "using_queue 0.1.0",
 "util-error 0.1.0",
 "vm 0.1.0",
 "wasm 0.1.0",
]

[[package]]
name = "ethcore-bloom-journal"
version = "0.1.0"
dependencies = [
 "siphasher 0.1.3 (registry+https://github.com/rust-lang/crates.io-index)",
]

[[package]]
name = "ethcore-bytes"
version = "0.1.0"

[[package]]
name = "ethcore-devtools"
version = "1.11.0"

[[package]]
name = "ethcore-io"
version = "1.11.0"
dependencies = [
 "crossbeam 0.3.2 (registry+https://github.com/rust-lang/crates.io-index)",
 "log 0.3.8 (registry+https://github.com/rust-lang/crates.io-index)",
 "mio 0.6.10 (registry+https://github.com/rust-lang/crates.io-index)",
 "parking_lot 0.5.3 (registry+https://github.com/rust-lang/crates.io-index)",
 "slab 0.2.0 (registry+https://github.com/rust-lang/crates.io-index)",
]

[[package]]
name = "ethcore-light"
version = "1.11.0"
dependencies = [
 "bincode 0.8.0 (registry+https://github.com/rust-lang/crates.io-index)",
 "ethcore 1.11.0",
 "ethcore-bytes 0.1.0",
 "ethcore-io 1.11.0",
 "ethcore-network 1.11.0",
 "ethcore-transaction 0.1.0",
 "ethereum-types 0.2.2 (registry+https://github.com/rust-lang/crates.io-index)",
 "futures 0.1.18 (registry+https://github.com/rust-lang/crates.io-index)",
 "hashdb 0.1.1",
 "heapsize 0.4.2 (registry+https://github.com/rust-lang/crates.io-index)",
 "itertools 0.5.10 (registry+https://github.com/rust-lang/crates.io-index)",
 "keccak-hash 0.1.0",
 "kvdb 0.1.0",
 "kvdb-memorydb 0.1.0",
 "log 0.3.8 (registry+https://github.com/rust-lang/crates.io-index)",
 "memory-cache 0.1.0",
 "memorydb 0.1.1",
 "parking_lot 0.5.3 (registry+https://github.com/rust-lang/crates.io-index)",
 "patricia-trie 0.1.0",
 "plain_hasher 0.1.0",
 "rand 0.4.1 (registry+https://github.com/rust-lang/crates.io-index)",
 "rlp 0.2.1",
 "rlp_derive 0.1.0",
 "serde 1.0.27 (registry+https://github.com/rust-lang/crates.io-index)",
 "serde_derive 1.0.27 (registry+https://github.com/rust-lang/crates.io-index)",
 "smallvec 0.4.3 (registry+https://github.com/rust-lang/crates.io-index)",
 "stats 0.1.0",
 "tempdir 0.3.5 (registry+https://github.com/rust-lang/crates.io-index)",
 "time 0.1.38 (registry+https://github.com/rust-lang/crates.io-index)",
 "triehash 0.1.0",
 "vm 0.1.0",
]

[[package]]
name = "ethcore-logger"
version = "1.11.0"
dependencies = [
 "ansi_term 0.10.2 (registry+https://github.com/rust-lang/crates.io-index)",
 "arrayvec 0.4.7 (registry+https://github.com/rust-lang/crates.io-index)",
 "env_logger 0.4.3 (registry+https://github.com/rust-lang/crates.io-index)",
 "isatty 0.1.3 (registry+https://github.com/rust-lang/crates.io-index)",
 "lazy_static 1.0.0 (registry+https://github.com/rust-lang/crates.io-index)",
 "log 0.3.8 (registry+https://github.com/rust-lang/crates.io-index)",
 "parking_lot 0.5.3 (registry+https://github.com/rust-lang/crates.io-index)",
 "regex 0.2.5 (registry+https://github.com/rust-lang/crates.io-index)",
 "time 0.1.38 (registry+https://github.com/rust-lang/crates.io-index)",
]

[[package]]
name = "ethcore-migrations"
version = "0.1.0"
dependencies = [
 "migration 0.1.0",
]

[[package]]
name = "ethcore-miner"
version = "1.11.0"
dependencies = [
 "common-types 0.1.0",
 "ethabi 5.1.0 (registry+https://github.com/rust-lang/crates.io-index)",
 "ethabi-contract 5.0.3 (registry+https://github.com/rust-lang/crates.io-index)",
 "ethabi-derive 5.0.5 (registry+https://github.com/rust-lang/crates.io-index)",
 "ethash 1.11.0",
 "ethcore-transaction 0.1.0",
 "ethereum-types 0.2.2 (registry+https://github.com/rust-lang/crates.io-index)",
 "ethkey 0.3.0",
 "futures 0.1.18 (registry+https://github.com/rust-lang/crates.io-index)",
 "heapsize 0.4.2 (registry+https://github.com/rust-lang/crates.io-index)",
 "hyper 0.10.0-a.0 (git+https://github.com/paritytech/hyper)",
 "keccak-hash 0.1.0",
 "linked-hash-map 0.5.0 (registry+https://github.com/rust-lang/crates.io-index)",
 "log 0.3.8 (registry+https://github.com/rust-lang/crates.io-index)",
 "parking_lot 0.5.3 (registry+https://github.com/rust-lang/crates.io-index)",
 "rustc-hex 1.0.0 (registry+https://github.com/rust-lang/crates.io-index)",
 "table 0.1.0",
 "transient-hashmap 0.4.0 (registry+https://github.com/rust-lang/crates.io-index)",
]

[[package]]
name = "ethcore-network"
version = "1.11.0"
dependencies = [
 "error-chain 0.11.0 (registry+https://github.com/rust-lang/crates.io-index)",
 "ethcore-io 1.11.0",
 "ethcrypto 0.1.0",
 "ethereum-types 0.2.2 (registry+https://github.com/rust-lang/crates.io-index)",
 "ethkey 0.3.0",
 "ipnetwork 0.12.7 (registry+https://github.com/rust-lang/crates.io-index)",
 "rlp 0.2.1",
 "snappy 0.1.0 (git+https://github.com/paritytech/rust-snappy)",
]

[[package]]
name = "ethcore-network-devp2p"
version = "1.11.0"
dependencies = [
 "ansi_term 0.10.2 (registry+https://github.com/rust-lang/crates.io-index)",
 "bytes 0.4.6 (registry+https://github.com/rust-lang/crates.io-index)",
 "error-chain 0.11.0 (registry+https://github.com/rust-lang/crates.io-index)",
 "ethcore-bytes 0.1.0",
 "ethcore-io 1.11.0",
 "ethcore-logger 1.11.0",
 "ethcore-network 1.11.0",
 "ethcrypto 0.1.0",
 "ethereum-types 0.2.2 (registry+https://github.com/rust-lang/crates.io-index)",
 "ethkey 0.3.0",
 "igd 0.6.0 (registry+https://github.com/rust-lang/crates.io-index)",
 "ipnetwork 0.12.7 (registry+https://github.com/rust-lang/crates.io-index)",
 "keccak-hash 0.1.0",
 "libc 0.2.36 (registry+https://github.com/rust-lang/crates.io-index)",
 "log 0.3.8 (registry+https://github.com/rust-lang/crates.io-index)",
 "mio 0.6.10 (registry+https://github.com/rust-lang/crates.io-index)",
 "parking_lot 0.5.3 (registry+https://github.com/rust-lang/crates.io-index)",
 "path 0.1.0",
 "rand 0.4.1 (registry+https://github.com/rust-lang/crates.io-index)",
 "rlp 0.2.1",
 "rust-crypto 0.2.36 (registry+https://github.com/rust-lang/crates.io-index)",
 "rustc-hex 1.0.0 (registry+https://github.com/rust-lang/crates.io-index)",
 "serde 1.0.27 (registry+https://github.com/rust-lang/crates.io-index)",
 "serde_derive 1.0.27 (registry+https://github.com/rust-lang/crates.io-index)",
 "serde_json 1.0.9 (registry+https://github.com/rust-lang/crates.io-index)",
 "slab 0.2.0 (registry+https://github.com/rust-lang/crates.io-index)",
 "snappy 0.1.0 (git+https://github.com/paritytech/rust-snappy)",
 "tempdir 0.3.5 (registry+https://github.com/rust-lang/crates.io-index)",
 "time 0.1.38 (registry+https://github.com/rust-lang/crates.io-index)",
 "tiny-keccak 1.4.1 (registry+https://github.com/rust-lang/crates.io-index)",
]

[[package]]
name = "ethcore-secretstore"
version = "1.0.0"
dependencies = [
 "byteorder 1.2.1 (registry+https://github.com/rust-lang/crates.io-index)",
 "ethabi 5.1.0 (registry+https://github.com/rust-lang/crates.io-index)",
 "ethabi-contract 5.0.3 (registry+https://github.com/rust-lang/crates.io-index)",
 "ethabi-derive 5.0.5 (registry+https://github.com/rust-lang/crates.io-index)",
 "ethcore 1.11.0",
 "ethcore-bytes 0.1.0",
 "ethcore-logger 1.11.0",
 "ethcrypto 0.1.0",
 "ethereum-types 0.2.2 (registry+https://github.com/rust-lang/crates.io-index)",
 "ethkey 0.3.0",
 "ethsync 1.11.0",
 "futures 0.1.18 (registry+https://github.com/rust-lang/crates.io-index)",
 "futures-cpupool 0.1.8 (registry+https://github.com/rust-lang/crates.io-index)",
 "hyper 0.10.13 (registry+https://github.com/rust-lang/crates.io-index)",
 "keccak-hash 0.1.0",
 "kvdb 0.1.0",
 "kvdb-rocksdb 0.1.0",
 "lazy_static 1.0.0 (registry+https://github.com/rust-lang/crates.io-index)",
 "log 0.3.8 (registry+https://github.com/rust-lang/crates.io-index)",
 "parking_lot 0.5.3 (registry+https://github.com/rust-lang/crates.io-index)",
 "rustc-hex 1.0.0 (registry+https://github.com/rust-lang/crates.io-index)",
 "serde 1.0.27 (registry+https://github.com/rust-lang/crates.io-index)",
 "serde_derive 1.0.27 (registry+https://github.com/rust-lang/crates.io-index)",
 "serde_json 1.0.9 (registry+https://github.com/rust-lang/crates.io-index)",
 "tempdir 0.3.5 (registry+https://github.com/rust-lang/crates.io-index)",
 "tiny-keccak 1.4.1 (registry+https://github.com/rust-lang/crates.io-index)",
 "tokio-core 0.1.9 (registry+https://github.com/rust-lang/crates.io-index)",
 "tokio-io 0.1.3 (registry+https://github.com/rust-lang/crates.io-index)",
 "tokio-proto 0.1.1 (registry+https://github.com/rust-lang/crates.io-index)",
 "tokio-service 0.1.0 (registry+https://github.com/rust-lang/crates.io-index)",
 "url 1.5.1 (registry+https://github.com/rust-lang/crates.io-index)",
]

[[package]]
name = "ethcore-stratum"
version = "1.11.0"
dependencies = [
 "env_logger 0.4.3 (registry+https://github.com/rust-lang/crates.io-index)",
 "ethcore-logger 1.11.0",
 "ethereum-types 0.2.2 (registry+https://github.com/rust-lang/crates.io-index)",
 "jsonrpc-core 8.0.1 (git+https://github.com/paritytech/jsonrpc.git?branch=parity-1.10)",
 "jsonrpc-macros 8.0.0 (git+https://github.com/paritytech/jsonrpc.git?branch=parity-1.10)",
 "jsonrpc-tcp-server 8.0.0 (git+https://github.com/paritytech/jsonrpc.git?branch=parity-1.10)",
 "keccak-hash 0.1.0",
 "log 0.3.8 (registry+https://github.com/rust-lang/crates.io-index)",
 "parking_lot 0.5.3 (registry+https://github.com/rust-lang/crates.io-index)",
 "tokio-core 0.1.9 (registry+https://github.com/rust-lang/crates.io-index)",
 "tokio-io 0.1.3 (registry+https://github.com/rust-lang/crates.io-index)",
]

[[package]]
name = "ethcore-transaction"
version = "0.1.0"
dependencies = [
 "ethereum-types 0.2.2 (registry+https://github.com/rust-lang/crates.io-index)",
 "ethjson 0.1.0",
 "ethkey 0.3.0",
 "evm 0.1.0",
 "heapsize 0.4.2 (registry+https://github.com/rust-lang/crates.io-index)",
 "keccak-hash 0.1.0",
 "rlp 0.2.1",
 "rustc-hex 1.0.0 (registry+https://github.com/rust-lang/crates.io-index)",
 "unexpected 0.1.0",
]

[[package]]
name = "ethcrypto"
version = "0.1.0"
dependencies = [
 "eth-secp256k1 0.5.7 (git+https://github.com/paritytech/rust-secp256k1)",
 "ethereum-types 0.2.2 (registry+https://github.com/rust-lang/crates.io-index)",
 "ethkey 0.3.0",
 "rust-crypto 0.2.36 (registry+https://github.com/rust-lang/crates.io-index)",
 "subtle 0.1.0 (registry+https://github.com/rust-lang/crates.io-index)",
 "tiny-keccak 1.4.1 (registry+https://github.com/rust-lang/crates.io-index)",
]

[[package]]
name = "ethereum-types"
version = "0.2.2"
source = "registry+https://github.com/rust-lang/crates.io-index"
dependencies = [
 "crunchy 0.1.6 (registry+https://github.com/rust-lang/crates.io-index)",
 "ethbloom 0.4.2 (registry+https://github.com/rust-lang/crates.io-index)",
 "ethereum-types-serialize 0.2.1 (registry+https://github.com/rust-lang/crates.io-index)",
 "fixed-hash 0.1.3 (registry+https://github.com/rust-lang/crates.io-index)",
 "rustc_version 0.2.1 (registry+https://github.com/rust-lang/crates.io-index)",
 "serde 1.0.27 (registry+https://github.com/rust-lang/crates.io-index)",
 "uint 0.1.2 (registry+https://github.com/rust-lang/crates.io-index)",
]

[[package]]
name = "ethereum-types-serialize"
version = "0.2.1"
source = "registry+https://github.com/rust-lang/crates.io-index"
dependencies = [
 "serde 1.0.27 (registry+https://github.com/rust-lang/crates.io-index)",
]

[[package]]
name = "ethjson"
version = "0.1.0"
dependencies = [
 "ethereum-types 0.2.2 (registry+https://github.com/rust-lang/crates.io-index)",
 "rustc-hex 1.0.0 (registry+https://github.com/rust-lang/crates.io-index)",
 "serde 1.0.27 (registry+https://github.com/rust-lang/crates.io-index)",
 "serde_derive 1.0.27 (registry+https://github.com/rust-lang/crates.io-index)",
 "serde_json 1.0.9 (registry+https://github.com/rust-lang/crates.io-index)",
]

[[package]]
name = "ethkey"
version = "0.3.0"
dependencies = [
 "byteorder 1.2.1 (registry+https://github.com/rust-lang/crates.io-index)",
 "edit-distance 2.0.0 (registry+https://github.com/rust-lang/crates.io-index)",
 "eth-secp256k1 0.5.7 (git+https://github.com/paritytech/rust-secp256k1)",
 "ethereum-types 0.2.2 (registry+https://github.com/rust-lang/crates.io-index)",
 "lazy_static 1.0.0 (registry+https://github.com/rust-lang/crates.io-index)",
 "log 0.3.8 (registry+https://github.com/rust-lang/crates.io-index)",
 "parity-wordlist 1.2.0 (registry+https://github.com/rust-lang/crates.io-index)",
 "rand 0.4.1 (registry+https://github.com/rust-lang/crates.io-index)",
 "rust-crypto 0.2.36 (registry+https://github.com/rust-lang/crates.io-index)",
 "rustc-hex 1.0.0 (registry+https://github.com/rust-lang/crates.io-index)",
 "tiny-keccak 1.4.1 (registry+https://github.com/rust-lang/crates.io-index)",
]

[[package]]
name = "ethkey-cli"
version = "0.1.0"
dependencies = [
 "docopt 0.8.3 (registry+https://github.com/rust-lang/crates.io-index)",
 "env_logger 0.4.3 (registry+https://github.com/rust-lang/crates.io-index)",
 "ethkey 0.3.0",
 "panic_hook 0.1.0",
 "parity-wordlist 1.2.0 (registry+https://github.com/rust-lang/crates.io-index)",
 "rustc-hex 1.0.0 (registry+https://github.com/rust-lang/crates.io-index)",
 "serde 1.0.27 (registry+https://github.com/rust-lang/crates.io-index)",
 "serde_derive 1.0.27 (registry+https://github.com/rust-lang/crates.io-index)",
 "threadpool 1.7.1 (registry+https://github.com/rust-lang/crates.io-index)",
]

[[package]]
name = "ethstore"
version = "0.2.0"
dependencies = [
 "dir 0.1.0",
 "ethcrypto 0.1.0",
 "ethereum-types 0.2.2 (registry+https://github.com/rust-lang/crates.io-index)",
 "ethkey 0.3.0",
 "itertools 0.5.10 (registry+https://github.com/rust-lang/crates.io-index)",
 "libc 0.2.36 (registry+https://github.com/rust-lang/crates.io-index)",
 "log 0.3.8 (registry+https://github.com/rust-lang/crates.io-index)",
 "parity-wordlist 1.2.0 (registry+https://github.com/rust-lang/crates.io-index)",
 "parking_lot 0.5.3 (registry+https://github.com/rust-lang/crates.io-index)",
 "rand 0.4.1 (registry+https://github.com/rust-lang/crates.io-index)",
 "rust-crypto 0.2.36 (registry+https://github.com/rust-lang/crates.io-index)",
 "rustc-hex 1.0.0 (registry+https://github.com/rust-lang/crates.io-index)",
 "serde 1.0.27 (registry+https://github.com/rust-lang/crates.io-index)",
 "serde_derive 1.0.27 (registry+https://github.com/rust-lang/crates.io-index)",
 "serde_json 1.0.9 (registry+https://github.com/rust-lang/crates.io-index)",
 "smallvec 0.4.3 (registry+https://github.com/rust-lang/crates.io-index)",
 "tempdir 0.3.5 (registry+https://github.com/rust-lang/crates.io-index)",
 "time 0.1.38 (registry+https://github.com/rust-lang/crates.io-index)",
 "tiny-keccak 1.4.1 (registry+https://github.com/rust-lang/crates.io-index)",
]

[[package]]
name = "ethstore-cli"
version = "0.1.0"
dependencies = [
 "dir 0.1.0",
 "docopt 0.8.3 (registry+https://github.com/rust-lang/crates.io-index)",
 "ethstore 0.2.0",
 "num_cpus 1.7.0 (registry+https://github.com/rust-lang/crates.io-index)",
 "panic_hook 0.1.0",
 "parking_lot 0.5.3 (registry+https://github.com/rust-lang/crates.io-index)",
 "rustc-hex 1.0.0 (registry+https://github.com/rust-lang/crates.io-index)",
 "serde 1.0.27 (registry+https://github.com/rust-lang/crates.io-index)",
 "serde_derive 1.0.27 (registry+https://github.com/rust-lang/crates.io-index)",
]

[[package]]
name = "ethsync"
version = "1.11.0"
dependencies = [
 "env_logger 0.4.3 (registry+https://github.com/rust-lang/crates.io-index)",
 "ethcore 1.11.0",
 "ethcore-bytes 0.1.0",
 "ethcore-io 1.11.0",
 "ethcore-light 1.11.0",
 "ethcore-network 1.11.0",
 "ethcore-network-devp2p 1.11.0",
 "ethcore-transaction 0.1.0",
 "ethereum-types 0.2.2 (registry+https://github.com/rust-lang/crates.io-index)",
 "ethkey 0.3.0",
 "heapsize 0.4.2 (registry+https://github.com/rust-lang/crates.io-index)",
 "ipnetwork 0.12.7 (registry+https://github.com/rust-lang/crates.io-index)",
 "keccak-hash 0.1.0",
 "kvdb 0.1.0",
 "kvdb-memorydb 0.1.0",
 "log 0.3.8 (registry+https://github.com/rust-lang/crates.io-index)",
 "macros 0.1.0",
 "parking_lot 0.5.3 (registry+https://github.com/rust-lang/crates.io-index)",
 "plain_hasher 0.1.0",
 "private_transactions 1.0.0",
 "rand 0.4.1 (registry+https://github.com/rust-lang/crates.io-index)",
 "rlp 0.2.1",
 "rustc-hex 1.0.0 (registry+https://github.com/rust-lang/crates.io-index)",
 "semver 0.6.0 (registry+https://github.com/rust-lang/crates.io-index)",
 "smallvec 0.4.3 (registry+https://github.com/rust-lang/crates.io-index)",
 "time 0.1.38 (registry+https://github.com/rust-lang/crates.io-index)",
 "triehash 0.1.0",
]

[[package]]
name = "evm"
version = "0.1.0"
dependencies = [
 "bit-set 0.4.0 (registry+https://github.com/rust-lang/crates.io-index)",
 "ethereum-types 0.2.2 (registry+https://github.com/rust-lang/crates.io-index)",
 "evmjit 1.11.0",
 "heapsize 0.4.2 (registry+https://github.com/rust-lang/crates.io-index)",
 "keccak-hash 0.1.0",
 "lazy_static 1.0.0 (registry+https://github.com/rust-lang/crates.io-index)",
 "log 0.3.8 (registry+https://github.com/rust-lang/crates.io-index)",
 "memory-cache 0.1.0",
 "parking_lot 0.5.3 (registry+https://github.com/rust-lang/crates.io-index)",
 "rustc-hex 1.0.0 (registry+https://github.com/rust-lang/crates.io-index)",
 "vm 0.1.0",
]

[[package]]
name = "evmbin"
version = "0.1.0"
dependencies = [
 "docopt 0.8.3 (registry+https://github.com/rust-lang/crates.io-index)",
 "ethcore 1.11.0",
 "ethcore-bytes 0.1.0",
 "ethcore-transaction 0.1.0",
 "ethereum-types 0.2.2 (registry+https://github.com/rust-lang/crates.io-index)",
 "ethjson 0.1.0",
 "evm 0.1.0",
 "panic_hook 0.1.0",
 "pretty_assertions 0.1.2 (registry+https://github.com/rust-lang/crates.io-index)",
 "rustc-hex 1.0.0 (registry+https://github.com/rust-lang/crates.io-index)",
 "serde 1.0.27 (registry+https://github.com/rust-lang/crates.io-index)",
 "serde_derive 1.0.27 (registry+https://github.com/rust-lang/crates.io-index)",
 "vm 0.1.0",
]

[[package]]
name = "evmjit"
version = "1.11.0"
dependencies = [
 "tiny-keccak 1.4.1 (registry+https://github.com/rust-lang/crates.io-index)",
]

[[package]]
name = "fdlimit"
version = "0.1.1"
source = "registry+https://github.com/rust-lang/crates.io-index"
dependencies = [
 "libc 0.2.36 (registry+https://github.com/rust-lang/crates.io-index)",
]

[[package]]
name = "fetch"
version = "0.1.0"
dependencies = [
 "futures 0.1.18 (registry+https://github.com/rust-lang/crates.io-index)",
 "futures-cpupool 0.1.8 (registry+https://github.com/rust-lang/crates.io-index)",
 "log 0.3.8 (registry+https://github.com/rust-lang/crates.io-index)",
 "parking_lot 0.5.3 (registry+https://github.com/rust-lang/crates.io-index)",
 "reqwest 0.8.1 (registry+https://github.com/rust-lang/crates.io-index)",
]

[[package]]
name = "fixed-hash"
version = "0.1.3"
source = "registry+https://github.com/rust-lang/crates.io-index"
dependencies = [
 "heapsize 0.4.2 (registry+https://github.com/rust-lang/crates.io-index)",
 "libc 0.2.36 (registry+https://github.com/rust-lang/crates.io-index)",
 "rand 0.4.1 (registry+https://github.com/rust-lang/crates.io-index)",
 "rustc-hex 1.0.0 (registry+https://github.com/rust-lang/crates.io-index)",
]

[[package]]
name = "flate2"
version = "0.2.20"
source = "registry+https://github.com/rust-lang/crates.io-index"
dependencies = [
 "libc 0.2.36 (registry+https://github.com/rust-lang/crates.io-index)",
 "miniz-sys 0.1.10 (registry+https://github.com/rust-lang/crates.io-index)",
]

[[package]]
name = "fnv"
version = "1.0.5"
source = "registry+https://github.com/rust-lang/crates.io-index"

[[package]]
name = "foreign-types"
version = "0.3.2"
source = "registry+https://github.com/rust-lang/crates.io-index"
dependencies = [
 "foreign-types-shared 0.1.1 (registry+https://github.com/rust-lang/crates.io-index)",
]

[[package]]
name = "foreign-types-shared"
version = "0.1.1"
source = "registry+https://github.com/rust-lang/crates.io-index"

[[package]]
name = "fuchsia-zircon"
version = "0.3.3"
source = "registry+https://github.com/rust-lang/crates.io-index"
dependencies = [
 "bitflags 1.0.1 (registry+https://github.com/rust-lang/crates.io-index)",
 "fuchsia-zircon-sys 0.3.3 (registry+https://github.com/rust-lang/crates.io-index)",
]

[[package]]
name = "fuchsia-zircon-sys"
version = "0.3.3"
source = "registry+https://github.com/rust-lang/crates.io-index"

[[package]]
name = "futures"
version = "0.1.18"
source = "registry+https://github.com/rust-lang/crates.io-index"

[[package]]
name = "futures-cpupool"
version = "0.1.8"
source = "registry+https://github.com/rust-lang/crates.io-index"
dependencies = [
 "futures 0.1.18 (registry+https://github.com/rust-lang/crates.io-index)",
 "num_cpus 1.7.0 (registry+https://github.com/rust-lang/crates.io-index)",
]

[[package]]
name = "gcc"
version = "0.3.54"
source = "registry+https://github.com/rust-lang/crates.io-index"
dependencies = [
 "rayon 0.8.2 (registry+https://github.com/rust-lang/crates.io-index)",
]

[[package]]
name = "getopts"
version = "0.2.15"
source = "registry+https://github.com/rust-lang/crates.io-index"

[[package]]
name = "glob"
version = "0.2.11"
source = "registry+https://github.com/rust-lang/crates.io-index"

[[package]]
name = "globset"
version = "0.2.1"
source = "registry+https://github.com/rust-lang/crates.io-index"
dependencies = [
 "aho-corasick 0.6.4 (registry+https://github.com/rust-lang/crates.io-index)",
 "fnv 1.0.5 (registry+https://github.com/rust-lang/crates.io-index)",
 "log 0.3.8 (registry+https://github.com/rust-lang/crates.io-index)",
 "memchr 2.0.1 (registry+https://github.com/rust-lang/crates.io-index)",
 "regex 0.2.5 (registry+https://github.com/rust-lang/crates.io-index)",
]

[[package]]
name = "hamming"
version = "0.1.3"
source = "registry+https://github.com/rust-lang/crates.io-index"

[[package]]
name = "hardware-wallet"
version = "1.11.0"
dependencies = [
 "ethereum-types 0.2.2 (registry+https://github.com/rust-lang/crates.io-index)",
 "ethkey 0.3.0",
 "hidapi 0.3.1 (git+https://github.com/paritytech/hidapi-rs)",
 "libusb 0.3.0 (git+https://github.com/paritytech/libusb-rs)",
 "log 0.3.8 (registry+https://github.com/rust-lang/crates.io-index)",
 "parking_lot 0.5.3 (registry+https://github.com/rust-lang/crates.io-index)",
 "protobuf 1.4.1 (registry+https://github.com/rust-lang/crates.io-index)",
 "rustc-hex 1.0.0 (registry+https://github.com/rust-lang/crates.io-index)",
 "trezor-sys 1.0.0 (git+https://github.com/paritytech/trezor-sys)",
]

[[package]]
name = "hashdb"
version = "0.1.1"
dependencies = [
 "elastic-array 0.9.0 (registry+https://github.com/rust-lang/crates.io-index)",
 "ethereum-types 0.2.2 (registry+https://github.com/rust-lang/crates.io-index)",
]

[[package]]
name = "heapsize"
version = "0.4.2"
source = "registry+https://github.com/rust-lang/crates.io-index"
dependencies = [
 "winapi 0.3.4 (registry+https://github.com/rust-lang/crates.io-index)",
]

[[package]]
name = "heck"
version = "0.2.1"
source = "registry+https://github.com/rust-lang/crates.io-index"
dependencies = [
 "unicode-segmentation 1.2.0 (registry+https://github.com/rust-lang/crates.io-index)",
]

[[package]]
name = "hex"
version = "0.2.0"
source = "registry+https://github.com/rust-lang/crates.io-index"

[[package]]
name = "hidapi"
version = "0.3.1"
source = "git+https://github.com/paritytech/hidapi-rs#e77ea09c98f29ea8855dd9cd9461125a28ca9125"
dependencies = [
 "cc 1.0.0 (registry+https://github.com/rust-lang/crates.io-index)",
 "libc 0.2.36 (registry+https://github.com/rust-lang/crates.io-index)",
]

[[package]]
name = "httparse"
version = "1.2.3"
source = "registry+https://github.com/rust-lang/crates.io-index"

[[package]]
name = "hyper"
version = "0.10.0-a.0"
source = "git+https://github.com/paritytech/hyper#da10f69a4924cd44e98a8d1f9562bd7534d13dcc"
dependencies = [
 "cookie 0.3.1 (registry+https://github.com/rust-lang/crates.io-index)",
 "httparse 1.2.3 (registry+https://github.com/rust-lang/crates.io-index)",
 "language-tags 0.2.2 (registry+https://github.com/rust-lang/crates.io-index)",
 "log 0.3.8 (registry+https://github.com/rust-lang/crates.io-index)",
 "mime 0.2.6 (registry+https://github.com/rust-lang/crates.io-index)",
 "rotor 0.6.3 (git+https://github.com/tailhook/rotor)",
 "rustc-serialize 0.3.24 (registry+https://github.com/rust-lang/crates.io-index)",
 "spmc 0.2.2 (registry+https://github.com/rust-lang/crates.io-index)",
 "time 0.1.38 (registry+https://github.com/rust-lang/crates.io-index)",
 "unicase 1.4.2 (registry+https://github.com/rust-lang/crates.io-index)",
 "url 1.5.1 (registry+https://github.com/rust-lang/crates.io-index)",
 "vecio 0.1.0 (registry+https://github.com/rust-lang/crates.io-index)",
]

[[package]]
name = "hyper"
version = "0.10.13"
source = "registry+https://github.com/rust-lang/crates.io-index"
dependencies = [
 "base64 0.6.0 (registry+https://github.com/rust-lang/crates.io-index)",
 "httparse 1.2.3 (registry+https://github.com/rust-lang/crates.io-index)",
 "language-tags 0.2.2 (registry+https://github.com/rust-lang/crates.io-index)",
 "log 0.3.8 (registry+https://github.com/rust-lang/crates.io-index)",
 "mime 0.2.6 (registry+https://github.com/rust-lang/crates.io-index)",
 "num_cpus 1.7.0 (registry+https://github.com/rust-lang/crates.io-index)",
 "time 0.1.38 (registry+https://github.com/rust-lang/crates.io-index)",
 "traitobject 0.1.0 (registry+https://github.com/rust-lang/crates.io-index)",
 "typeable 0.1.2 (registry+https://github.com/rust-lang/crates.io-index)",
 "unicase 1.4.2 (registry+https://github.com/rust-lang/crates.io-index)",
 "url 1.5.1 (registry+https://github.com/rust-lang/crates.io-index)",
]

[[package]]
name = "hyper"
version = "0.11.2"
source = "registry+https://github.com/rust-lang/crates.io-index"
dependencies = [
 "base64 0.6.0 (registry+https://github.com/rust-lang/crates.io-index)",
 "bytes 0.4.6 (registry+https://github.com/rust-lang/crates.io-index)",
 "futures 0.1.18 (registry+https://github.com/rust-lang/crates.io-index)",
 "futures-cpupool 0.1.8 (registry+https://github.com/rust-lang/crates.io-index)",
 "httparse 1.2.3 (registry+https://github.com/rust-lang/crates.io-index)",
 "language-tags 0.2.2 (registry+https://github.com/rust-lang/crates.io-index)",
 "log 0.3.8 (registry+https://github.com/rust-lang/crates.io-index)",
 "mime 0.3.4 (registry+https://github.com/rust-lang/crates.io-index)",
 "percent-encoding 1.0.0 (registry+https://github.com/rust-lang/crates.io-index)",
 "time 0.1.38 (registry+https://github.com/rust-lang/crates.io-index)",
 "tokio-core 0.1.9 (registry+https://github.com/rust-lang/crates.io-index)",
 "tokio-io 0.1.3 (registry+https://github.com/rust-lang/crates.io-index)",
 "tokio-proto 0.1.1 (registry+https://github.com/rust-lang/crates.io-index)",
 "tokio-service 0.1.0 (registry+https://github.com/rust-lang/crates.io-index)",
 "unicase 2.1.0 (registry+https://github.com/rust-lang/crates.io-index)",
]

[[package]]
name = "hyper-tls"
version = "0.1.2"
source = "registry+https://github.com/rust-lang/crates.io-index"
dependencies = [
 "futures 0.1.18 (registry+https://github.com/rust-lang/crates.io-index)",
 "hyper 0.11.2 (registry+https://github.com/rust-lang/crates.io-index)",
 "native-tls 0.1.5 (registry+https://github.com/rust-lang/crates.io-index)",
 "tokio-core 0.1.9 (registry+https://github.com/rust-lang/crates.io-index)",
 "tokio-io 0.1.3 (registry+https://github.com/rust-lang/crates.io-index)",
 "tokio-service 0.1.0 (registry+https://github.com/rust-lang/crates.io-index)",
 "tokio-tls 0.1.3 (registry+https://github.com/rust-lang/crates.io-index)",
]

[[package]]
name = "idna"
version = "0.1.4"
source = "registry+https://github.com/rust-lang/crates.io-index"
dependencies = [
 "matches 0.1.6 (registry+https://github.com/rust-lang/crates.io-index)",
 "unicode-bidi 0.3.4 (registry+https://github.com/rust-lang/crates.io-index)",
 "unicode-normalization 0.1.5 (registry+https://github.com/rust-lang/crates.io-index)",
]

[[package]]
name = "igd"
version = "0.6.0"
source = "registry+https://github.com/rust-lang/crates.io-index"
dependencies = [
 "hyper 0.10.13 (registry+https://github.com/rust-lang/crates.io-index)",
 "rand 0.3.20 (registry+https://github.com/rust-lang/crates.io-index)",
 "regex 0.2.5 (registry+https://github.com/rust-lang/crates.io-index)",
 "xml-rs 0.3.6 (registry+https://github.com/rust-lang/crates.io-index)",
 "xmltree 0.3.2 (registry+https://github.com/rust-lang/crates.io-index)",
]

[[package]]
name = "integer-encoding"
version = "1.0.3"
source = "registry+https://github.com/rust-lang/crates.io-index"

[[package]]
name = "interleaved-ordered"
version = "0.1.1"
source = "registry+https://github.com/rust-lang/crates.io-index"

[[package]]
name = "iovec"
version = "0.1.0"
source = "registry+https://github.com/rust-lang/crates.io-index"
dependencies = [
 "libc 0.2.36 (registry+https://github.com/rust-lang/crates.io-index)",
 "winapi 0.2.8 (registry+https://github.com/rust-lang/crates.io-index)",
]

[[package]]
name = "ipnetwork"
version = "0.12.7"
source = "registry+https://github.com/rust-lang/crates.io-index"

[[package]]
name = "isatty"
version = "0.1.3"
source = "registry+https://github.com/rust-lang/crates.io-index"
dependencies = [
 "kernel32-sys 0.2.2 (registry+https://github.com/rust-lang/crates.io-index)",
 "libc 0.2.36 (registry+https://github.com/rust-lang/crates.io-index)",
 "winapi 0.2.8 (registry+https://github.com/rust-lang/crates.io-index)",
]

[[package]]
name = "itertools"
version = "0.5.10"
source = "registry+https://github.com/rust-lang/crates.io-index"
dependencies = [
 "either 1.4.0 (registry+https://github.com/rust-lang/crates.io-index)",
]

[[package]]
name = "itoa"
version = "0.3.4"
source = "registry+https://github.com/rust-lang/crates.io-index"

[[package]]
name = "journaldb"
version = "0.1.0"
dependencies = [
 "ethcore-bytes 0.1.0",
 "ethcore-logger 1.11.0",
 "ethereum-types 0.2.2 (registry+https://github.com/rust-lang/crates.io-index)",
 "hashdb 0.1.1",
 "heapsize 0.4.2 (registry+https://github.com/rust-lang/crates.io-index)",
 "keccak-hash 0.1.0",
 "kvdb 0.1.0",
 "kvdb-memorydb 0.1.0",
 "log 0.3.8 (registry+https://github.com/rust-lang/crates.io-index)",
 "memorydb 0.1.1",
 "parking_lot 0.5.3 (registry+https://github.com/rust-lang/crates.io-index)",
 "plain_hasher 0.1.0",
 "rlp 0.2.1",
 "util-error 0.1.0",
]

[[package]]
name = "jsonrpc-core"
version = "8.0.1"
source = "git+https://github.com/paritytech/jsonrpc.git?branch=parity-1.10#786f3e16ba6192a42955eddf57e4baa2a57dde3b"
dependencies = [
 "futures 0.1.18 (registry+https://github.com/rust-lang/crates.io-index)",
 "log 0.3.8 (registry+https://github.com/rust-lang/crates.io-index)",
 "serde 1.0.27 (registry+https://github.com/rust-lang/crates.io-index)",
 "serde_derive 1.0.27 (registry+https://github.com/rust-lang/crates.io-index)",
 "serde_json 1.0.9 (registry+https://github.com/rust-lang/crates.io-index)",
]

[[package]]
name = "jsonrpc-http-server"
version = "8.0.0"
source = "git+https://github.com/paritytech/jsonrpc.git?branch=parity-1.10#786f3e16ba6192a42955eddf57e4baa2a57dde3b"
dependencies = [
 "hyper 0.11.2 (registry+https://github.com/rust-lang/crates.io-index)",
 "jsonrpc-core 8.0.1 (git+https://github.com/paritytech/jsonrpc.git?branch=parity-1.10)",
 "jsonrpc-server-utils 8.0.0 (git+https://github.com/paritytech/jsonrpc.git?branch=parity-1.10)",
 "log 0.3.8 (registry+https://github.com/rust-lang/crates.io-index)",
 "net2 0.2.31 (registry+https://github.com/rust-lang/crates.io-index)",
 "unicase 2.1.0 (registry+https://github.com/rust-lang/crates.io-index)",
]

[[package]]
name = "jsonrpc-ipc-server"
version = "8.0.0"
source = "git+https://github.com/paritytech/jsonrpc.git?branch=parity-1.10#786f3e16ba6192a42955eddf57e4baa2a57dde3b"
dependencies = [
 "jsonrpc-core 8.0.1 (git+https://github.com/paritytech/jsonrpc.git?branch=parity-1.10)",
 "jsonrpc-server-utils 8.0.0 (git+https://github.com/paritytech/jsonrpc.git?branch=parity-1.10)",
 "log 0.3.8 (registry+https://github.com/rust-lang/crates.io-index)",
 "parity-tokio-ipc 0.1.5 (git+https://github.com/nikvolf/parity-tokio-ipc)",
 "tokio-service 0.1.0 (registry+https://github.com/rust-lang/crates.io-index)",
]

[[package]]
name = "jsonrpc-macros"
version = "8.0.0"
source = "git+https://github.com/paritytech/jsonrpc.git?branch=parity-1.10#786f3e16ba6192a42955eddf57e4baa2a57dde3b"
dependencies = [
 "jsonrpc-core 8.0.1 (git+https://github.com/paritytech/jsonrpc.git?branch=parity-1.10)",
 "jsonrpc-pubsub 8.0.0 (git+https://github.com/paritytech/jsonrpc.git?branch=parity-1.10)",
 "serde 1.0.27 (registry+https://github.com/rust-lang/crates.io-index)",
]

[[package]]
name = "jsonrpc-pubsub"
version = "8.0.0"
source = "git+https://github.com/paritytech/jsonrpc.git?branch=parity-1.10#786f3e16ba6192a42955eddf57e4baa2a57dde3b"
dependencies = [
 "jsonrpc-core 8.0.1 (git+https://github.com/paritytech/jsonrpc.git?branch=parity-1.10)",
 "log 0.3.8 (registry+https://github.com/rust-lang/crates.io-index)",
 "parking_lot 0.5.3 (registry+https://github.com/rust-lang/crates.io-index)",
]

[[package]]
name = "jsonrpc-server-utils"
version = "8.0.0"
source = "git+https://github.com/paritytech/jsonrpc.git?branch=parity-1.10#786f3e16ba6192a42955eddf57e4baa2a57dde3b"
dependencies = [
 "bytes 0.4.6 (registry+https://github.com/rust-lang/crates.io-index)",
 "globset 0.2.1 (registry+https://github.com/rust-lang/crates.io-index)",
 "jsonrpc-core 8.0.1 (git+https://github.com/paritytech/jsonrpc.git?branch=parity-1.10)",
 "log 0.3.8 (registry+https://github.com/rust-lang/crates.io-index)",
 "tokio-core 0.1.9 (registry+https://github.com/rust-lang/crates.io-index)",
 "tokio-io 0.1.3 (registry+https://github.com/rust-lang/crates.io-index)",
]

[[package]]
name = "jsonrpc-tcp-server"
version = "8.0.0"
source = "git+https://github.com/paritytech/jsonrpc.git?branch=parity-1.10#786f3e16ba6192a42955eddf57e4baa2a57dde3b"
dependencies = [
 "jsonrpc-core 8.0.1 (git+https://github.com/paritytech/jsonrpc.git?branch=parity-1.10)",
 "jsonrpc-server-utils 8.0.0 (git+https://github.com/paritytech/jsonrpc.git?branch=parity-1.10)",
 "log 0.3.8 (registry+https://github.com/rust-lang/crates.io-index)",
 "parking_lot 0.5.3 (registry+https://github.com/rust-lang/crates.io-index)",
 "tokio-service 0.1.0 (registry+https://github.com/rust-lang/crates.io-index)",
]

[[package]]
name = "jsonrpc-ws-server"
version = "8.0.0"
source = "git+https://github.com/paritytech/jsonrpc.git?branch=parity-1.10#786f3e16ba6192a42955eddf57e4baa2a57dde3b"
dependencies = [
 "error-chain 0.11.0 (registry+https://github.com/rust-lang/crates.io-index)",
 "jsonrpc-core 8.0.1 (git+https://github.com/paritytech/jsonrpc.git?branch=parity-1.10)",
 "jsonrpc-server-utils 8.0.0 (git+https://github.com/paritytech/jsonrpc.git?branch=parity-1.10)",
 "log 0.3.8 (registry+https://github.com/rust-lang/crates.io-index)",
 "parking_lot 0.5.3 (registry+https://github.com/rust-lang/crates.io-index)",
 "slab 0.3.0 (registry+https://github.com/rust-lang/crates.io-index)",
 "ws 0.7.5 (git+https://github.com/tomusdrw/ws-rs)",
]

[[package]]
name = "keccak-hash"
version = "0.1.0"
dependencies = [
 "cc 1.0.0 (registry+https://github.com/rust-lang/crates.io-index)",
 "ethereum-types 0.2.2 (registry+https://github.com/rust-lang/crates.io-index)",
 "tempdir 0.3.5 (registry+https://github.com/rust-lang/crates.io-index)",
 "tiny-keccak 1.4.1 (registry+https://github.com/rust-lang/crates.io-index)",
]

[[package]]
name = "kernel32-sys"
version = "0.2.2"
source = "registry+https://github.com/rust-lang/crates.io-index"
dependencies = [
 "winapi 0.2.8 (registry+https://github.com/rust-lang/crates.io-index)",
 "winapi-build 0.1.1 (registry+https://github.com/rust-lang/crates.io-index)",
]

[[package]]
name = "kvdb"
version = "0.1.0"
dependencies = [
 "elastic-array 0.9.0 (registry+https://github.com/rust-lang/crates.io-index)",
 "error-chain 0.11.0 (registry+https://github.com/rust-lang/crates.io-index)",
 "ethcore-bytes 0.1.0",
]

[[package]]
name = "kvdb-memorydb"
version = "0.1.0"
dependencies = [
 "kvdb 0.1.0",
 "parking_lot 0.5.3 (registry+https://github.com/rust-lang/crates.io-index)",
]

[[package]]
name = "kvdb-rocksdb"
version = "0.1.0"
dependencies = [
 "elastic-array 0.9.0 (registry+https://github.com/rust-lang/crates.io-index)",
 "ethereum-types 0.2.2 (registry+https://github.com/rust-lang/crates.io-index)",
 "interleaved-ordered 0.1.1 (registry+https://github.com/rust-lang/crates.io-index)",
 "kvdb 0.1.0",
 "log 0.3.8 (registry+https://github.com/rust-lang/crates.io-index)",
 "num_cpus 1.7.0 (registry+https://github.com/rust-lang/crates.io-index)",
 "parking_lot 0.5.3 (registry+https://github.com/rust-lang/crates.io-index)",
 "regex 0.2.5 (registry+https://github.com/rust-lang/crates.io-index)",
 "rocksdb 0.4.5 (git+https://github.com/paritytech/rust-rocksdb)",
 "tempdir 0.3.5 (registry+https://github.com/rust-lang/crates.io-index)",
]

[[package]]
name = "language-tags"
version = "0.2.2"
source = "registry+https://github.com/rust-lang/crates.io-index"

[[package]]
name = "lazy_static"
version = "0.2.8"
source = "registry+https://github.com/rust-lang/crates.io-index"

[[package]]
name = "lazy_static"
version = "1.0.0"
source = "registry+https://github.com/rust-lang/crates.io-index"

[[package]]
name = "lazycell"
version = "0.5.1"
source = "registry+https://github.com/rust-lang/crates.io-index"

[[package]]
name = "libc"
version = "0.2.36"
source = "registry+https://github.com/rust-lang/crates.io-index"

[[package]]
name = "libflate"
version = "0.1.11"
source = "registry+https://github.com/rust-lang/crates.io-index"
dependencies = [
 "adler32 1.0.2 (registry+https://github.com/rust-lang/crates.io-index)",
 "byteorder 1.2.1 (registry+https://github.com/rust-lang/crates.io-index)",
]

[[package]]
name = "libusb"
version = "0.3.0"
source = "git+https://github.com/paritytech/libusb-rs#442708954a720bc89a9cf41e7be021a778bdbc27"
dependencies = [
 "bit-set 0.4.0 (registry+https://github.com/rust-lang/crates.io-index)",
 "libc 0.2.36 (registry+https://github.com/rust-lang/crates.io-index)",
 "libusb-sys 0.2.4 (git+https://github.com/paritytech/libusb-sys)",
]

[[package]]
name = "libusb-sys"
version = "0.2.4"
source = "git+https://github.com/paritytech/libusb-sys#14bdb698003731b6344a79e1d814704e44363e7c"
dependencies = [
 "cc 1.0.0 (registry+https://github.com/rust-lang/crates.io-index)",
 "libc 0.2.36 (registry+https://github.com/rust-lang/crates.io-index)",
]

[[package]]
name = "linked-hash-map"
version = "0.4.2"
source = "registry+https://github.com/rust-lang/crates.io-index"

[[package]]
name = "linked-hash-map"
version = "0.5.0"
source = "registry+https://github.com/rust-lang/crates.io-index"

[[package]]
name = "local-encoding"
version = "0.2.0"
source = "registry+https://github.com/rust-lang/crates.io-index"
dependencies = [
 "kernel32-sys 0.2.2 (registry+https://github.com/rust-lang/crates.io-index)",
 "skeptic 0.4.0 (registry+https://github.com/rust-lang/crates.io-index)",
 "winapi 0.2.8 (registry+https://github.com/rust-lang/crates.io-index)",
]

[[package]]
name = "log"
version = "0.3.8"
source = "registry+https://github.com/rust-lang/crates.io-index"

[[package]]
name = "lru-cache"
version = "0.1.1"
source = "registry+https://github.com/rust-lang/crates.io-index"
dependencies = [
 "linked-hash-map 0.4.2 (registry+https://github.com/rust-lang/crates.io-index)",
]

[[package]]
name = "macros"
version = "0.1.0"

[[package]]
name = "magenta"
version = "0.1.1"
source = "registry+https://github.com/rust-lang/crates.io-index"
dependencies = [
 "conv 0.3.3 (registry+https://github.com/rust-lang/crates.io-index)",
 "magenta-sys 0.1.1 (registry+https://github.com/rust-lang/crates.io-index)",
]

[[package]]
name = "magenta-sys"
version = "0.1.1"
source = "registry+https://github.com/rust-lang/crates.io-index"
dependencies = [
 "bitflags 0.7.0 (registry+https://github.com/rust-lang/crates.io-index)",
]

[[package]]
name = "matches"
version = "0.1.6"
source = "registry+https://github.com/rust-lang/crates.io-index"

[[package]]
name = "memchr"
version = "2.0.1"
source = "registry+https://github.com/rust-lang/crates.io-index"
dependencies = [
 "libc 0.2.36 (registry+https://github.com/rust-lang/crates.io-index)",
]

[[package]]
name = "memmap"
version = "0.6.2"
source = "registry+https://github.com/rust-lang/crates.io-index"
dependencies = [
 "libc 0.2.36 (registry+https://github.com/rust-lang/crates.io-index)",
 "winapi 0.3.4 (registry+https://github.com/rust-lang/crates.io-index)",
]

[[package]]
name = "memory-cache"
version = "0.1.0"
dependencies = [
 "heapsize 0.4.2 (registry+https://github.com/rust-lang/crates.io-index)",
 "lru-cache 0.1.1 (registry+https://github.com/rust-lang/crates.io-index)",
]

[[package]]
name = "memorydb"
version = "0.1.1"
dependencies = [
 "bigint 4.2.0 (registry+https://github.com/rust-lang/crates.io-index)",
 "elastic-array 0.9.0 (registry+https://github.com/rust-lang/crates.io-index)",
 "ethereum-types 0.2.2 (registry+https://github.com/rust-lang/crates.io-index)",
 "hashdb 0.1.1",
 "heapsize 0.4.2 (registry+https://github.com/rust-lang/crates.io-index)",
 "keccak-hash 0.1.0",
 "plain_hasher 0.1.0",
 "rlp 0.2.1",
]

[[package]]
name = "migration"
version = "0.1.0"
dependencies = [
 "error-chain 0.11.0 (registry+https://github.com/rust-lang/crates.io-index)",
 "kvdb 0.1.0",
 "kvdb-rocksdb 0.1.0",
 "log 0.3.8 (registry+https://github.com/rust-lang/crates.io-index)",
 "macros 0.1.0",
 "tempdir 0.3.5 (registry+https://github.com/rust-lang/crates.io-index)",
]

[[package]]
name = "mime"
version = "0.2.6"
source = "registry+https://github.com/rust-lang/crates.io-index"
dependencies = [
 "log 0.3.8 (registry+https://github.com/rust-lang/crates.io-index)",
]

[[package]]
name = "mime"
version = "0.3.4"
source = "registry+https://github.com/rust-lang/crates.io-index"
dependencies = [
 "unicase 2.1.0 (registry+https://github.com/rust-lang/crates.io-index)",
]

[[package]]
name = "mime_guess"
version = "2.0.0-alpha.2"
source = "registry+https://github.com/rust-lang/crates.io-index"
dependencies = [
 "mime 0.3.4 (registry+https://github.com/rust-lang/crates.io-index)",
 "phf 0.7.21 (registry+https://github.com/rust-lang/crates.io-index)",
 "phf_codegen 0.7.21 (registry+https://github.com/rust-lang/crates.io-index)",
 "unicase 1.4.2 (registry+https://github.com/rust-lang/crates.io-index)",
]

[[package]]
name = "miniz-sys"
version = "0.1.10"
source = "registry+https://github.com/rust-lang/crates.io-index"
dependencies = [
 "cc 1.0.0 (registry+https://github.com/rust-lang/crates.io-index)",
 "libc 0.2.36 (registry+https://github.com/rust-lang/crates.io-index)",
]

[[package]]
name = "mio"
version = "0.6.10"
source = "registry+https://github.com/rust-lang/crates.io-index"
dependencies = [
 "iovec 0.1.0 (registry+https://github.com/rust-lang/crates.io-index)",
 "kernel32-sys 0.2.2 (registry+https://github.com/rust-lang/crates.io-index)",
 "lazycell 0.5.1 (registry+https://github.com/rust-lang/crates.io-index)",
 "libc 0.2.36 (registry+https://github.com/rust-lang/crates.io-index)",
 "log 0.3.8 (registry+https://github.com/rust-lang/crates.io-index)",
 "magenta 0.1.1 (registry+https://github.com/rust-lang/crates.io-index)",
 "magenta-sys 0.1.1 (registry+https://github.com/rust-lang/crates.io-index)",
 "miow 0.2.1 (registry+https://github.com/rust-lang/crates.io-index)",
 "net2 0.2.31 (registry+https://github.com/rust-lang/crates.io-index)",
 "slab 0.3.0 (registry+https://github.com/rust-lang/crates.io-index)",
 "winapi 0.2.8 (registry+https://github.com/rust-lang/crates.io-index)",
]

[[package]]
name = "mio-named-pipes"
version = "0.1.4"
source = "git+https://github.com/alexcrichton/mio-named-pipes#9c1bbb985b74374d3b7eda76937279f8e977ef81"
dependencies = [
 "kernel32-sys 0.2.2 (registry+https://github.com/rust-lang/crates.io-index)",
 "log 0.3.8 (registry+https://github.com/rust-lang/crates.io-index)",
 "mio 0.6.10 (registry+https://github.com/rust-lang/crates.io-index)",
 "miow 0.2.1 (registry+https://github.com/rust-lang/crates.io-index)",
 "winapi 0.2.8 (registry+https://github.com/rust-lang/crates.io-index)",
]

[[package]]
name = "mio-uds"
version = "0.6.4"
source = "registry+https://github.com/rust-lang/crates.io-index"
dependencies = [
 "libc 0.2.36 (registry+https://github.com/rust-lang/crates.io-index)",
 "mio 0.6.10 (registry+https://github.com/rust-lang/crates.io-index)",
]

[[package]]
name = "miow"
version = "0.2.1"
source = "registry+https://github.com/rust-lang/crates.io-index"
dependencies = [
 "kernel32-sys 0.2.2 (registry+https://github.com/rust-lang/crates.io-index)",
 "net2 0.2.31 (registry+https://github.com/rust-lang/crates.io-index)",
 "winapi 0.2.8 (registry+https://github.com/rust-lang/crates.io-index)",
 "ws2_32-sys 0.2.1 (registry+https://github.com/rust-lang/crates.io-index)",
]

[[package]]
name = "msdos_time"
version = "0.1.5"
source = "registry+https://github.com/rust-lang/crates.io-index"
dependencies = [
 "kernel32-sys 0.2.2 (registry+https://github.com/rust-lang/crates.io-index)",
 "time 0.1.38 (registry+https://github.com/rust-lang/crates.io-index)",
 "winapi 0.2.8 (registry+https://github.com/rust-lang/crates.io-index)",
]

[[package]]
name = "multibase"
version = "0.6.0"
source = "registry+https://github.com/rust-lang/crates.io-index"
dependencies = [
 "base-x 0.2.2 (registry+https://github.com/rust-lang/crates.io-index)",
]

[[package]]
name = "multihash"
version = "0.7.0"
source = "registry+https://github.com/rust-lang/crates.io-index"
dependencies = [
 "ring 0.12.1 (registry+https://github.com/rust-lang/crates.io-index)",
 "tiny-keccak 1.4.1 (registry+https://github.com/rust-lang/crates.io-index)",
]

[[package]]
name = "native-tls"
version = "0.1.5"
source = "registry+https://github.com/rust-lang/crates.io-index"
dependencies = [
 "lazy_static 0.2.8 (registry+https://github.com/rust-lang/crates.io-index)",
 "libc 0.2.36 (registry+https://github.com/rust-lang/crates.io-index)",
 "openssl 0.9.23 (registry+https://github.com/rust-lang/crates.io-index)",
 "schannel 0.1.10 (registry+https://github.com/rust-lang/crates.io-index)",
 "security-framework 0.1.16 (registry+https://github.com/rust-lang/crates.io-index)",
 "security-framework-sys 0.1.16 (registry+https://github.com/rust-lang/crates.io-index)",
 "tempdir 0.3.5 (registry+https://github.com/rust-lang/crates.io-index)",
]

[[package]]
name = "net2"
version = "0.2.31"
source = "registry+https://github.com/rust-lang/crates.io-index"
dependencies = [
 "cfg-if 0.1.2 (registry+https://github.com/rust-lang/crates.io-index)",
 "kernel32-sys 0.2.2 (registry+https://github.com/rust-lang/crates.io-index)",
 "libc 0.2.36 (registry+https://github.com/rust-lang/crates.io-index)",
 "winapi 0.2.8 (registry+https://github.com/rust-lang/crates.io-index)",
 "ws2_32-sys 0.2.1 (registry+https://github.com/rust-lang/crates.io-index)",
]

[[package]]
name = "node-filter"
version = "1.11.0"
dependencies = [
 "ethabi 5.1.0 (registry+https://github.com/rust-lang/crates.io-index)",
 "ethabi-contract 5.0.3 (registry+https://github.com/rust-lang/crates.io-index)",
 "ethabi-derive 5.0.5 (registry+https://github.com/rust-lang/crates.io-index)",
 "ethcore 1.11.0",
 "ethcore-bytes 0.1.0",
 "ethcore-io 1.11.0",
 "ethcore-network-devp2p 1.11.0",
 "ethereum-types 0.2.2 (registry+https://github.com/rust-lang/crates.io-index)",
 "kvdb-memorydb 0.1.0",
 "log 0.3.8 (registry+https://github.com/rust-lang/crates.io-index)",
 "lru-cache 0.1.1 (registry+https://github.com/rust-lang/crates.io-index)",
 "parking_lot 0.5.3 (registry+https://github.com/rust-lang/crates.io-index)",
]

[[package]]
name = "node-health"
version = "0.1.0"
dependencies = [
 "futures 0.1.18 (registry+https://github.com/rust-lang/crates.io-index)",
 "futures-cpupool 0.1.8 (registry+https://github.com/rust-lang/crates.io-index)",
 "log 0.3.8 (registry+https://github.com/rust-lang/crates.io-index)",
 "ntp 0.3.1 (registry+https://github.com/rust-lang/crates.io-index)",
 "parity-reactor 0.1.0",
 "parking_lot 0.5.3 (registry+https://github.com/rust-lang/crates.io-index)",
 "serde 1.0.27 (registry+https://github.com/rust-lang/crates.io-index)",
 "serde_derive 1.0.27 (registry+https://github.com/rust-lang/crates.io-index)",
 "time 0.1.38 (registry+https://github.com/rust-lang/crates.io-index)",
]

[[package]]
name = "nodrop"
version = "0.1.12"
source = "registry+https://github.com/rust-lang/crates.io-index"

[[package]]
name = "ntp"
version = "0.3.1"
source = "registry+https://github.com/rust-lang/crates.io-index"
dependencies = [
 "byteorder 1.2.1 (registry+https://github.com/rust-lang/crates.io-index)",
 "conv 0.3.3 (registry+https://github.com/rust-lang/crates.io-index)",
 "custom_derive 0.1.7 (registry+https://github.com/rust-lang/crates.io-index)",
 "error-chain 0.11.0 (registry+https://github.com/rust-lang/crates.io-index)",
 "log 0.3.8 (registry+https://github.com/rust-lang/crates.io-index)",
 "time 0.1.38 (registry+https://github.com/rust-lang/crates.io-index)",
]

[[package]]
name = "num"
version = "0.1.40"
source = "registry+https://github.com/rust-lang/crates.io-index"
dependencies = [
 "num-bigint 0.1.40 (registry+https://github.com/rust-lang/crates.io-index)",
 "num-complex 0.1.40 (registry+https://github.com/rust-lang/crates.io-index)",
 "num-integer 0.1.35 (registry+https://github.com/rust-lang/crates.io-index)",
 "num-iter 0.1.34 (registry+https://github.com/rust-lang/crates.io-index)",
 "num-rational 0.1.39 (registry+https://github.com/rust-lang/crates.io-index)",
 "num-traits 0.1.40 (registry+https://github.com/rust-lang/crates.io-index)",
]

[[package]]
name = "num-bigint"
version = "0.1.40"
source = "registry+https://github.com/rust-lang/crates.io-index"
dependencies = [
 "num-integer 0.1.35 (registry+https://github.com/rust-lang/crates.io-index)",
 "num-traits 0.1.40 (registry+https://github.com/rust-lang/crates.io-index)",
 "rand 0.3.20 (registry+https://github.com/rust-lang/crates.io-index)",
 "rustc-serialize 0.3.24 (registry+https://github.com/rust-lang/crates.io-index)",
]

[[package]]
name = "num-complex"
version = "0.1.40"
source = "registry+https://github.com/rust-lang/crates.io-index"
dependencies = [
 "num-traits 0.1.40 (registry+https://github.com/rust-lang/crates.io-index)",
 "rustc-serialize 0.3.24 (registry+https://github.com/rust-lang/crates.io-index)",
]

[[package]]
name = "num-integer"
version = "0.1.35"
source = "registry+https://github.com/rust-lang/crates.io-index"
dependencies = [
 "num-traits 0.1.40 (registry+https://github.com/rust-lang/crates.io-index)",
]

[[package]]
name = "num-iter"
version = "0.1.34"
source = "registry+https://github.com/rust-lang/crates.io-index"
dependencies = [
 "num-integer 0.1.35 (registry+https://github.com/rust-lang/crates.io-index)",
 "num-traits 0.1.40 (registry+https://github.com/rust-lang/crates.io-index)",
]

[[package]]
name = "num-rational"
version = "0.1.39"
source = "registry+https://github.com/rust-lang/crates.io-index"
dependencies = [
 "num-bigint 0.1.40 (registry+https://github.com/rust-lang/crates.io-index)",
 "num-integer 0.1.35 (registry+https://github.com/rust-lang/crates.io-index)",
 "num-traits 0.1.40 (registry+https://github.com/rust-lang/crates.io-index)",
 "rustc-serialize 0.3.24 (registry+https://github.com/rust-lang/crates.io-index)",
]

[[package]]
name = "num-traits"
version = "0.1.40"
source = "registry+https://github.com/rust-lang/crates.io-index"

[[package]]
name = "num_cpus"
version = "1.7.0"
source = "registry+https://github.com/rust-lang/crates.io-index"
dependencies = [
 "libc 0.2.36 (registry+https://github.com/rust-lang/crates.io-index)",
]

[[package]]
name = "number_prefix"
version = "0.2.7"
source = "registry+https://github.com/rust-lang/crates.io-index"
dependencies = [
 "num-traits 0.1.40 (registry+https://github.com/rust-lang/crates.io-index)",
]

[[package]]
name = "ole32-sys"
version = "0.2.0"
source = "registry+https://github.com/rust-lang/crates.io-index"
dependencies = [
 "winapi 0.2.8 (registry+https://github.com/rust-lang/crates.io-index)",
 "winapi-build 0.1.1 (registry+https://github.com/rust-lang/crates.io-index)",
]

[[package]]
name = "openssl"
version = "0.9.23"
source = "registry+https://github.com/rust-lang/crates.io-index"
dependencies = [
 "bitflags 0.9.1 (registry+https://github.com/rust-lang/crates.io-index)",
 "foreign-types 0.3.2 (registry+https://github.com/rust-lang/crates.io-index)",
 "lazy_static 1.0.0 (registry+https://github.com/rust-lang/crates.io-index)",
 "libc 0.2.36 (registry+https://github.com/rust-lang/crates.io-index)",
 "openssl-sys 0.9.23 (registry+https://github.com/rust-lang/crates.io-index)",
]

[[package]]
name = "openssl-sys"
version = "0.9.23"
source = "registry+https://github.com/rust-lang/crates.io-index"
dependencies = [
 "cc 1.0.0 (registry+https://github.com/rust-lang/crates.io-index)",
 "libc 0.2.36 (registry+https://github.com/rust-lang/crates.io-index)",
 "pkg-config 0.3.9 (registry+https://github.com/rust-lang/crates.io-index)",
 "vcpkg 0.2.2 (registry+https://github.com/rust-lang/crates.io-index)",
]

[[package]]
name = "order-stat"
version = "0.1.3"
source = "registry+https://github.com/rust-lang/crates.io-index"

[[package]]
name = "ordered-float"
version = "0.5.0"
source = "registry+https://github.com/rust-lang/crates.io-index"
dependencies = [
 "num-traits 0.1.40 (registry+https://github.com/rust-lang/crates.io-index)",
 "unreachable 0.1.1 (registry+https://github.com/rust-lang/crates.io-index)",
]

[[package]]
name = "owning_ref"
version = "0.3.3"
source = "registry+https://github.com/rust-lang/crates.io-index"
dependencies = [
 "stable_deref_trait 1.0.0 (registry+https://github.com/rust-lang/crates.io-index)",
]

[[package]]
name = "panic_hook"
version = "0.1.0"
dependencies = [
 "backtrace 0.3.5 (registry+https://github.com/rust-lang/crates.io-index)",
]

[[package]]
name = "parity"
version = "1.11.0"
dependencies = [
 "ansi_term 0.10.2 (registry+https://github.com/rust-lang/crates.io-index)",
 "app_dirs 1.1.1 (registry+https://github.com/rust-lang/crates.io-index)",
 "clap 2.29.1 (registry+https://github.com/rust-lang/crates.io-index)",
 "ctrlc 1.1.1 (git+https://github.com/paritytech/rust-ctrlc.git)",
 "daemonize 0.2.3 (registry+https://github.com/rust-lang/crates.io-index)",
 "dir 0.1.0",
 "docopt 0.8.3 (registry+https://github.com/rust-lang/crates.io-index)",
 "env_logger 0.4.3 (registry+https://github.com/rust-lang/crates.io-index)",
 "ethcore 1.11.0",
 "ethcore-bytes 0.1.0",
 "ethcore-io 1.11.0",
 "ethcore-light 1.11.0",
 "ethcore-logger 1.11.0",
 "ethcore-migrations 0.1.0",
 "ethcore-miner 1.11.0",
 "ethcore-network 1.11.0",
 "ethcore-secretstore 1.0.0",
 "ethcore-stratum 1.11.0",
 "ethcore-transaction 0.1.0",
 "ethereum-types 0.2.2 (registry+https://github.com/rust-lang/crates.io-index)",
 "ethkey 0.3.0",
 "ethsync 1.11.0",
 "fdlimit 0.1.1 (registry+https://github.com/rust-lang/crates.io-index)",
 "futures 0.1.18 (registry+https://github.com/rust-lang/crates.io-index)",
 "futures-cpupool 0.1.8 (registry+https://github.com/rust-lang/crates.io-index)",
 "ipnetwork 0.12.7 (registry+https://github.com/rust-lang/crates.io-index)",
 "isatty 0.1.3 (registry+https://github.com/rust-lang/crates.io-index)",
 "journaldb 0.1.0",
 "jsonrpc-core 8.0.1 (git+https://github.com/paritytech/jsonrpc.git?branch=parity-1.10)",
 "keccak-hash 0.1.0",
 "kvdb 0.1.0",
 "kvdb-rocksdb 0.1.0",
 "log 0.3.8 (registry+https://github.com/rust-lang/crates.io-index)",
 "migration 0.1.0",
 "node-filter 1.11.0",
 "node-health 0.1.0",
 "num_cpus 1.7.0 (registry+https://github.com/rust-lang/crates.io-index)",
 "number_prefix 0.2.7 (registry+https://github.com/rust-lang/crates.io-index)",
 "panic_hook 0.1.0",
 "parity-dapps 1.11.0",
 "parity-hash-fetch 1.11.0",
 "parity-ipfs-api 1.11.0",
 "parity-local-store 0.1.0",
 "parity-reactor 0.1.0",
 "parity-rpc 1.11.0",
 "parity-rpc-client 1.4.0",
 "parity-updater 1.11.0",
 "parity-version 1.11.0",
 "parity-whisper 0.1.0",
 "parking_lot 0.5.3 (registry+https://github.com/rust-lang/crates.io-index)",
 "path 0.1.0",
 "pretty_assertions 0.1.2 (registry+https://github.com/rust-lang/crates.io-index)",
 "private_transactions 1.0.0",
 "regex 0.2.5 (registry+https://github.com/rust-lang/crates.io-index)",
 "rlp 0.2.1",
 "rpassword 1.0.2 (registry+https://github.com/rust-lang/crates.io-index)",
 "rpc-cli 1.4.0",
 "rustc-hex 1.0.0 (registry+https://github.com/rust-lang/crates.io-index)",
 "rustc_version 0.2.1 (registry+https://github.com/rust-lang/crates.io-index)",
 "semver 0.6.0 (registry+https://github.com/rust-lang/crates.io-index)",
 "serde 1.0.27 (registry+https://github.com/rust-lang/crates.io-index)",
 "serde_derive 1.0.27 (registry+https://github.com/rust-lang/crates.io-index)",
 "serde_json 1.0.9 (registry+https://github.com/rust-lang/crates.io-index)",
 "tempdir 0.3.5 (registry+https://github.com/rust-lang/crates.io-index)",
 "term_size 0.3.1 (registry+https://github.com/rust-lang/crates.io-index)",
 "textwrap 0.9.0 (registry+https://github.com/rust-lang/crates.io-index)",
 "time 0.1.38 (registry+https://github.com/rust-lang/crates.io-index)",
 "toml 0.4.5 (registry+https://github.com/rust-lang/crates.io-index)",
 "winapi 0.2.8 (registry+https://github.com/rust-lang/crates.io-index)",
 "ws2_32-sys 0.2.1 (registry+https://github.com/rust-lang/crates.io-index)",
]

[[package]]
name = "parity-dapps"
version = "1.11.0"
dependencies = [
 "base32 0.3.1 (registry+https://github.com/rust-lang/crates.io-index)",
 "env_logger 0.4.3 (registry+https://github.com/rust-lang/crates.io-index)",
 "ethcore-bytes 0.1.0",
 "ethcore-devtools 1.11.0",
 "ethereum-types 0.2.2 (registry+https://github.com/rust-lang/crates.io-index)",
 "fetch 0.1.0",
 "futures 0.1.18 (registry+https://github.com/rust-lang/crates.io-index)",
 "futures-cpupool 0.1.8 (registry+https://github.com/rust-lang/crates.io-index)",
 "itertools 0.5.10 (registry+https://github.com/rust-lang/crates.io-index)",
 "jsonrpc-core 8.0.1 (git+https://github.com/paritytech/jsonrpc.git?branch=parity-1.10)",
 "jsonrpc-http-server 8.0.0 (git+https://github.com/paritytech/jsonrpc.git?branch=parity-1.10)",
 "keccak-hash 0.1.0",
 "linked-hash-map 0.5.0 (registry+https://github.com/rust-lang/crates.io-index)",
 "log 0.3.8 (registry+https://github.com/rust-lang/crates.io-index)",
 "mime_guess 2.0.0-alpha.2 (registry+https://github.com/rust-lang/crates.io-index)",
 "node-health 0.1.0",
 "parity-dapps-glue 1.9.1 (registry+https://github.com/rust-lang/crates.io-index)",
 "parity-hash-fetch 1.11.0",
 "parity-reactor 0.1.0",
 "parity-ui 1.11.0",
 "parity-version 1.11.0",
 "parking_lot 0.5.3 (registry+https://github.com/rust-lang/crates.io-index)",
 "rand 0.4.1 (registry+https://github.com/rust-lang/crates.io-index)",
 "rustc-hex 1.0.0 (registry+https://github.com/rust-lang/crates.io-index)",
 "serde 1.0.27 (registry+https://github.com/rust-lang/crates.io-index)",
 "serde_derive 1.0.27 (registry+https://github.com/rust-lang/crates.io-index)",
 "serde_json 1.0.9 (registry+https://github.com/rust-lang/crates.io-index)",
 "unicase 1.4.2 (registry+https://github.com/rust-lang/crates.io-index)",
 "zip 0.1.19 (registry+https://github.com/rust-lang/crates.io-index)",
]

[[package]]
name = "parity-dapps-glue"
version = "1.9.1"
dependencies = [
 "aster 0.41.0 (registry+https://github.com/rust-lang/crates.io-index)",
 "glob 0.2.11 (registry+https://github.com/rust-lang/crates.io-index)",
 "mime_guess 2.0.0-alpha.2 (registry+https://github.com/rust-lang/crates.io-index)",
 "quasi 0.32.0 (registry+https://github.com/rust-lang/crates.io-index)",
 "quasi_codegen 0.32.0 (registry+https://github.com/rust-lang/crates.io-index)",
 "quasi_macros 0.32.0 (registry+https://github.com/rust-lang/crates.io-index)",
 "syntex 0.58.1 (registry+https://github.com/rust-lang/crates.io-index)",
 "syntex_syntax 0.58.1 (registry+https://github.com/rust-lang/crates.io-index)",
]

[[package]]
name = "parity-dapps-glue"
version = "1.9.1"
source = "registry+https://github.com/rust-lang/crates.io-index"
dependencies = [
 "aster 0.41.0 (registry+https://github.com/rust-lang/crates.io-index)",
 "glob 0.2.11 (registry+https://github.com/rust-lang/crates.io-index)",
 "mime_guess 2.0.0-alpha.2 (registry+https://github.com/rust-lang/crates.io-index)",
 "quasi 0.32.0 (registry+https://github.com/rust-lang/crates.io-index)",
 "quasi_codegen 0.32.0 (registry+https://github.com/rust-lang/crates.io-index)",
 "syntex 0.58.1 (registry+https://github.com/rust-lang/crates.io-index)",
 "syntex_syntax 0.58.1 (registry+https://github.com/rust-lang/crates.io-index)",
]

[[package]]
name = "parity-hash-fetch"
version = "1.11.0"
dependencies = [
 "ethabi 5.1.0 (registry+https://github.com/rust-lang/crates.io-index)",
 "ethabi-contract 5.0.3 (registry+https://github.com/rust-lang/crates.io-index)",
 "ethabi-derive 5.0.5 (registry+https://github.com/rust-lang/crates.io-index)",
 "ethcore-bytes 0.1.0",
 "ethereum-types 0.2.2 (registry+https://github.com/rust-lang/crates.io-index)",
 "fetch 0.1.0",
 "futures 0.1.18 (registry+https://github.com/rust-lang/crates.io-index)",
 "keccak-hash 0.1.0",
 "log 0.3.8 (registry+https://github.com/rust-lang/crates.io-index)",
 "mime 0.3.4 (registry+https://github.com/rust-lang/crates.io-index)",
 "mime_guess 2.0.0-alpha.2 (registry+https://github.com/rust-lang/crates.io-index)",
 "parity-reactor 0.1.0",
 "parking_lot 0.5.3 (registry+https://github.com/rust-lang/crates.io-index)",
 "rand 0.4.1 (registry+https://github.com/rust-lang/crates.io-index)",
 "rustc-hex 1.0.0 (registry+https://github.com/rust-lang/crates.io-index)",
]

[[package]]
name = "parity-ipfs-api"
version = "1.11.0"
dependencies = [
 "cid 0.2.3 (registry+https://github.com/rust-lang/crates.io-index)",
 "ethcore 1.11.0",
 "ethcore-bytes 0.1.0",
 "ethereum-types 0.2.2 (registry+https://github.com/rust-lang/crates.io-index)",
 "jsonrpc-core 8.0.1 (git+https://github.com/paritytech/jsonrpc.git?branch=parity-1.10)",
 "jsonrpc-http-server 8.0.0 (git+https://github.com/paritytech/jsonrpc.git?branch=parity-1.10)",
 "multihash 0.7.0 (registry+https://github.com/rust-lang/crates.io-index)",
 "rlp 0.2.1",
 "unicase 2.1.0 (registry+https://github.com/rust-lang/crates.io-index)",
]

[[package]]
name = "parity-local-store"
version = "0.1.0"
dependencies = [
 "ethcore 1.11.0",
 "ethcore-io 1.11.0",
 "ethcore-transaction 0.1.0",
 "ethkey 0.3.0",
 "kvdb 0.1.0",
 "kvdb-memorydb 0.1.0",
 "log 0.3.8 (registry+https://github.com/rust-lang/crates.io-index)",
 "rlp 0.2.1",
 "serde 1.0.27 (registry+https://github.com/rust-lang/crates.io-index)",
 "serde_derive 1.0.27 (registry+https://github.com/rust-lang/crates.io-index)",
 "serde_json 1.0.9 (registry+https://github.com/rust-lang/crates.io-index)",
]

[[package]]
name = "parity-machine"
version = "0.1.0"
dependencies = [
 "ethereum-types 0.2.2 (registry+https://github.com/rust-lang/crates.io-index)",
]

[[package]]
name = "parity-reactor"
version = "0.1.0"
dependencies = [
 "futures 0.1.18 (registry+https://github.com/rust-lang/crates.io-index)",
 "tokio-core 0.1.9 (registry+https://github.com/rust-lang/crates.io-index)",
]

[[package]]
name = "parity-rpc"
version = "1.11.0"
dependencies = [
 "ansi_term 0.10.2 (registry+https://github.com/rust-lang/crates.io-index)",
 "cid 0.2.3 (registry+https://github.com/rust-lang/crates.io-index)",
 "ethash 1.11.0",
 "ethcore 1.11.0",
 "ethcore-bytes 0.1.0",
 "ethcore-devtools 1.11.0",
 "ethcore-io 1.11.0",
 "ethcore-light 1.11.0",
 "ethcore-logger 1.11.0",
 "ethcore-miner 1.11.0",
 "ethcore-network 1.11.0",
 "ethcore-transaction 0.1.0",
 "ethcrypto 0.1.0",
 "ethereum-types 0.2.2 (registry+https://github.com/rust-lang/crates.io-index)",
 "ethjson 0.1.0",
 "ethkey 0.3.0",
 "ethstore 0.2.0",
 "ethsync 1.11.0",
 "fetch 0.1.0",
 "futures 0.1.18 (registry+https://github.com/rust-lang/crates.io-index)",
 "futures-cpupool 0.1.8 (registry+https://github.com/rust-lang/crates.io-index)",
 "hardware-wallet 1.11.0",
 "itertools 0.5.10 (registry+https://github.com/rust-lang/crates.io-index)",
 "jsonrpc-core 8.0.1 (git+https://github.com/paritytech/jsonrpc.git?branch=parity-1.10)",
 "jsonrpc-http-server 8.0.0 (git+https://github.com/paritytech/jsonrpc.git?branch=parity-1.10)",
 "jsonrpc-ipc-server 8.0.0 (git+https://github.com/paritytech/jsonrpc.git?branch=parity-1.10)",
 "jsonrpc-macros 8.0.0 (git+https://github.com/paritytech/jsonrpc.git?branch=parity-1.10)",
 "jsonrpc-pubsub 8.0.0 (git+https://github.com/paritytech/jsonrpc.git?branch=parity-1.10)",
 "jsonrpc-ws-server 8.0.0 (git+https://github.com/paritytech/jsonrpc.git?branch=parity-1.10)",
 "keccak-hash 0.1.0",
 "kvdb-memorydb 0.1.0",
 "log 0.3.8 (registry+https://github.com/rust-lang/crates.io-index)",
 "macros 0.1.0",
 "multihash 0.7.0 (registry+https://github.com/rust-lang/crates.io-index)",
 "node-health 0.1.0",
 "order-stat 0.1.3 (registry+https://github.com/rust-lang/crates.io-index)",
 "parity-reactor 0.1.0",
 "parity-updater 1.11.0",
 "parity-version 1.11.0",
 "parking_lot 0.5.3 (registry+https://github.com/rust-lang/crates.io-index)",
 "patricia-trie 0.1.0",
 "pretty_assertions 0.1.2 (registry+https://github.com/rust-lang/crates.io-index)",
 "private_transactions 1.0.0",
 "rand 0.4.1 (registry+https://github.com/rust-lang/crates.io-index)",
 "rlp 0.2.1",
 "rust-crypto 0.2.36 (registry+https://github.com/rust-lang/crates.io-index)",
 "rustc-hex 1.0.0 (registry+https://github.com/rust-lang/crates.io-index)",
 "semver 0.6.0 (registry+https://github.com/rust-lang/crates.io-index)",
 "serde 1.0.27 (registry+https://github.com/rust-lang/crates.io-index)",
 "serde_derive 1.0.27 (registry+https://github.com/rust-lang/crates.io-index)",
 "serde_json 1.0.9 (registry+https://github.com/rust-lang/crates.io-index)",
 "stats 0.1.0",
 "tempdir 0.3.5 (registry+https://github.com/rust-lang/crates.io-index)",
 "time 0.1.38 (registry+https://github.com/rust-lang/crates.io-index)",
 "tiny-keccak 1.4.1 (registry+https://github.com/rust-lang/crates.io-index)",
 "tokio-timer 0.1.2 (registry+https://github.com/rust-lang/crates.io-index)",
 "transient-hashmap 0.4.0 (registry+https://github.com/rust-lang/crates.io-index)",
 "vm 0.1.0",
]

[[package]]
name = "parity-rpc-client"
version = "1.4.0"
dependencies = [
 "futures 0.1.18 (registry+https://github.com/rust-lang/crates.io-index)",
 "jsonrpc-core 8.0.1 (git+https://github.com/paritytech/jsonrpc.git?branch=parity-1.10)",
 "jsonrpc-ws-server 8.0.0 (git+https://github.com/paritytech/jsonrpc.git?branch=parity-1.10)",
 "keccak-hash 0.1.0",
 "log 0.3.8 (registry+https://github.com/rust-lang/crates.io-index)",
 "matches 0.1.6 (registry+https://github.com/rust-lang/crates.io-index)",
 "parity-rpc 1.11.0",
 "parking_lot 0.5.3 (registry+https://github.com/rust-lang/crates.io-index)",
 "serde 1.0.27 (registry+https://github.com/rust-lang/crates.io-index)",
 "serde_json 1.0.9 (registry+https://github.com/rust-lang/crates.io-index)",
 "url 1.5.1 (registry+https://github.com/rust-lang/crates.io-index)",
]

[[package]]
name = "parity-tokio-ipc"
version = "0.1.5"
source = "git+https://github.com/nikvolf/parity-tokio-ipc#d6c5b3cfcc913a1b9cf0f0562a10b083ceb9fb7c"
dependencies = [
 "bytes 0.4.6 (registry+https://github.com/rust-lang/crates.io-index)",
 "futures 0.1.18 (registry+https://github.com/rust-lang/crates.io-index)",
 "log 0.3.8 (registry+https://github.com/rust-lang/crates.io-index)",
 "mio-named-pipes 0.1.4 (git+https://github.com/alexcrichton/mio-named-pipes)",
 "miow 0.2.1 (registry+https://github.com/rust-lang/crates.io-index)",
 "rand 0.3.20 (registry+https://github.com/rust-lang/crates.io-index)",
 "tokio-core 0.1.9 (registry+https://github.com/rust-lang/crates.io-index)",
 "tokio-io 0.1.3 (registry+https://github.com/rust-lang/crates.io-index)",
 "tokio-named-pipes 0.1.0 (git+https://github.com/nikvolf/tokio-named-pipes)",
 "tokio-uds 0.1.5 (registry+https://github.com/rust-lang/crates.io-index)",
]

[[package]]
name = "parity-ui"
version = "1.11.0"
dependencies = [
 "parity-ui-dev 1.9.0 (git+https://github.com/parity-js/shell.git?rev=7f2f1ec51d96fc6682a82e95e09ada2e9283e4a0)",
 "parity-ui-old-dev 1.9.0 (git+https://github.com/parity-js/dapp-wallet.git?rev=1a58bf4836c84e1632e27ef607b5a388abd2bf2d)",
 "parity-ui-old-precompiled 1.9.0 (git+https://github.com/js-dist-paritytech/parity-master-1-10-wallet.git?rev=4c067dfa1a17fe71ab2ca26b18c52dcbd0f4fc04)",
 "parity-ui-precompiled 1.9.0 (git+https://github.com/js-dist-paritytech/parity-master-1-10-shell.git?rev=ac243b5ce9ce10d5f9f6137e974f195e8403b68e)",
 "rustc_version 0.2.1 (registry+https://github.com/rust-lang/crates.io-index)",
]

[[package]]
name = "parity-ui-dev"
version = "1.9.0"
source = "git+https://github.com/parity-js/shell.git?rev=7f2f1ec51d96fc6682a82e95e09ada2e9283e4a0#7f2f1ec51d96fc6682a82e95e09ada2e9283e4a0"
dependencies = [
 "parity-dapps-glue 1.9.1 (registry+https://github.com/rust-lang/crates.io-index)",
]

[[package]]
name = "parity-ui-old-dev"
version = "1.9.0"
source = "git+https://github.com/parity-js/dapp-wallet.git?rev=1a58bf4836c84e1632e27ef607b5a388abd2bf2d#1a58bf4836c84e1632e27ef607b5a388abd2bf2d"
dependencies = [
 "parity-dapps-glue 1.9.1 (registry+https://github.com/rust-lang/crates.io-index)",
]

[[package]]
name = "parity-ui-old-precompiled"
version = "1.9.0"
source = "git+https://github.com/js-dist-paritytech/parity-master-1-10-wallet.git?rev=4c067dfa1a17fe71ab2ca26b18c52dcbd0f4fc04#4c067dfa1a17fe71ab2ca26b18c52dcbd0f4fc04"
dependencies = [
 "parity-dapps-glue 1.9.1 (registry+https://github.com/rust-lang/crates.io-index)",
]

[[package]]
name = "parity-ui-precompiled"
version = "1.9.0"
source = "git+https://github.com/js-dist-paritytech/parity-master-1-10-shell.git?rev=ac243b5ce9ce10d5f9f6137e974f195e8403b68e#ac243b5ce9ce10d5f9f6137e974f195e8403b68e"
dependencies = [
 "parity-dapps-glue 1.9.1 (registry+https://github.com/rust-lang/crates.io-index)",
]

[[package]]
name = "parity-updater"
version = "1.11.0"
dependencies = [
 "ethabi 5.1.0 (registry+https://github.com/rust-lang/crates.io-index)",
 "ethabi-contract 5.0.3 (registry+https://github.com/rust-lang/crates.io-index)",
 "ethabi-derive 5.0.5 (registry+https://github.com/rust-lang/crates.io-index)",
 "ethcore 1.11.0",
 "ethcore-bytes 0.1.0",
 "ethereum-types 0.2.2 (registry+https://github.com/rust-lang/crates.io-index)",
 "ethsync 1.11.0",
 "log 0.3.8 (registry+https://github.com/rust-lang/crates.io-index)",
 "parity-hash-fetch 1.11.0",
 "parity-version 1.11.0",
 "parking_lot 0.5.3 (registry+https://github.com/rust-lang/crates.io-index)",
 "path 0.1.0",
 "semver 0.6.0 (registry+https://github.com/rust-lang/crates.io-index)",
 "target_info 0.1.0 (registry+https://github.com/rust-lang/crates.io-index)",
]

[[package]]
name = "parity-version"
version = "1.11.0"
dependencies = [
 "ethcore-bytes 0.1.0",
 "rlp 0.2.1",
 "rustc_version 0.2.1 (registry+https://github.com/rust-lang/crates.io-index)",
 "target_info 0.1.0 (registry+https://github.com/rust-lang/crates.io-index)",
 "toml 0.4.5 (registry+https://github.com/rust-lang/crates.io-index)",
 "vergen 0.1.1 (registry+https://github.com/rust-lang/crates.io-index)",
]

[[package]]
name = "parity-wasm"
version = "0.23.0"
source = "registry+https://github.com/rust-lang/crates.io-index"
dependencies = [
 "byteorder 1.2.1 (registry+https://github.com/rust-lang/crates.io-index)",
 "log 0.3.8 (registry+https://github.com/rust-lang/crates.io-index)",
 "parking_lot 0.5.3 (registry+https://github.com/rust-lang/crates.io-index)",
]

[[package]]
name = "parity-whisper"
version = "0.1.0"
dependencies = [
 "bitflags 0.9.1 (registry+https://github.com/rust-lang/crates.io-index)",
 "byteorder 1.2.1 (registry+https://github.com/rust-lang/crates.io-index)",
 "ethcore-network 1.11.0",
 "ethcrypto 0.1.0",
 "ethereum-types 0.2.2 (registry+https://github.com/rust-lang/crates.io-index)",
 "ethkey 0.3.0",
 "hex 0.2.0 (registry+https://github.com/rust-lang/crates.io-index)",
 "jsonrpc-core 8.0.1 (git+https://github.com/paritytech/jsonrpc.git?branch=parity-1.10)",
 "jsonrpc-macros 8.0.0 (git+https://github.com/paritytech/jsonrpc.git?branch=parity-1.10)",
 "jsonrpc-pubsub 8.0.0 (git+https://github.com/paritytech/jsonrpc.git?branch=parity-1.10)",
 "log 0.3.8 (registry+https://github.com/rust-lang/crates.io-index)",
 "ordered-float 0.5.0 (registry+https://github.com/rust-lang/crates.io-index)",
 "parking_lot 0.5.3 (registry+https://github.com/rust-lang/crates.io-index)",
 "rand 0.4.1 (registry+https://github.com/rust-lang/crates.io-index)",
 "ring 0.12.1 (registry+https://github.com/rust-lang/crates.io-index)",
 "rlp 0.2.1",
 "serde 1.0.27 (registry+https://github.com/rust-lang/crates.io-index)",
 "serde_derive 1.0.27 (registry+https://github.com/rust-lang/crates.io-index)",
 "serde_json 1.0.9 (registry+https://github.com/rust-lang/crates.io-index)",
 "slab 0.3.0 (registry+https://github.com/rust-lang/crates.io-index)",
 "smallvec 0.4.3 (registry+https://github.com/rust-lang/crates.io-index)",
 "time 0.1.38 (registry+https://github.com/rust-lang/crates.io-index)",
 "tiny-keccak 1.4.1 (registry+https://github.com/rust-lang/crates.io-index)",
]

[[package]]
name = "parity-wordlist"
version = "1.2.0"
source = "registry+https://github.com/rust-lang/crates.io-index"
dependencies = [
 "itertools 0.5.10 (registry+https://github.com/rust-lang/crates.io-index)",
 "lazy_static 0.2.8 (registry+https://github.com/rust-lang/crates.io-index)",
 "rand 0.3.20 (registry+https://github.com/rust-lang/crates.io-index)",
]

[[package]]
name = "parking_lot"
version = "0.5.3"
source = "registry+https://github.com/rust-lang/crates.io-index"
dependencies = [
 "owning_ref 0.3.3 (registry+https://github.com/rust-lang/crates.io-index)",
 "parking_lot_core 0.2.6 (registry+https://github.com/rust-lang/crates.io-index)",
]

[[package]]
name = "parking_lot_core"
version = "0.2.6"
source = "registry+https://github.com/rust-lang/crates.io-index"
dependencies = [
 "kernel32-sys 0.2.2 (registry+https://github.com/rust-lang/crates.io-index)",
 "libc 0.2.36 (registry+https://github.com/rust-lang/crates.io-index)",
 "rand 0.3.20 (registry+https://github.com/rust-lang/crates.io-index)",
 "smallvec 0.4.3 (registry+https://github.com/rust-lang/crates.io-index)",
 "winapi 0.2.8 (registry+https://github.com/rust-lang/crates.io-index)",
]

[[package]]
name = "path"
version = "0.1.0"

[[package]]
name = "patricia-trie"
version = "0.1.0"
dependencies = [
 "elastic-array 0.9.0 (registry+https://github.com/rust-lang/crates.io-index)",
 "ethcore-bytes 0.1.0",
 "ethcore-logger 1.11.0",
 "ethereum-types 0.2.2 (registry+https://github.com/rust-lang/crates.io-index)",
 "hashdb 0.1.1",
 "keccak-hash 0.1.0",
 "log 0.3.8 (registry+https://github.com/rust-lang/crates.io-index)",
 "memorydb 0.1.1",
 "rand 0.4.1 (registry+https://github.com/rust-lang/crates.io-index)",
 "rlp 0.2.1",
 "trie-standardmap 0.1.0",
 "triehash 0.1.0",
]

[[package]]
name = "percent-encoding"
version = "1.0.0"
source = "registry+https://github.com/rust-lang/crates.io-index"

[[package]]
name = "phf"
version = "0.7.21"
source = "registry+https://github.com/rust-lang/crates.io-index"
dependencies = [
 "phf_shared 0.7.21 (registry+https://github.com/rust-lang/crates.io-index)",
]

[[package]]
name = "phf_codegen"
version = "0.7.21"
source = "registry+https://github.com/rust-lang/crates.io-index"
dependencies = [
 "phf_generator 0.7.21 (registry+https://github.com/rust-lang/crates.io-index)",
 "phf_shared 0.7.21 (registry+https://github.com/rust-lang/crates.io-index)",
]

[[package]]
name = "phf_generator"
version = "0.7.21"
source = "registry+https://github.com/rust-lang/crates.io-index"
dependencies = [
 "phf_shared 0.7.21 (registry+https://github.com/rust-lang/crates.io-index)",
 "rand 0.3.20 (registry+https://github.com/rust-lang/crates.io-index)",
]

[[package]]
name = "phf_shared"
version = "0.7.21"
source = "registry+https://github.com/rust-lang/crates.io-index"
dependencies = [
 "siphasher 0.2.2 (registry+https://github.com/rust-lang/crates.io-index)",
 "unicase 1.4.2 (registry+https://github.com/rust-lang/crates.io-index)",
]

[[package]]
name = "pkg-config"
version = "0.3.9"
source = "registry+https://github.com/rust-lang/crates.io-index"

[[package]]
name = "plain_hasher"
version = "0.1.0"
dependencies = [
 "crunchy 0.1.6 (registry+https://github.com/rust-lang/crates.io-index)",
 "ethereum-types 0.2.2 (registry+https://github.com/rust-lang/crates.io-index)",
]

[[package]]
name = "podio"
version = "0.1.5"
source = "registry+https://github.com/rust-lang/crates.io-index"

[[package]]
name = "pretty_assertions"
version = "0.1.2"
source = "registry+https://github.com/rust-lang/crates.io-index"
dependencies = [
 "difference 1.0.0 (registry+https://github.com/rust-lang/crates.io-index)",
]

[[package]]
name = "price-info"
version = "1.11.0"
dependencies = [
 "fetch 0.1.0",
 "futures 0.1.18 (registry+https://github.com/rust-lang/crates.io-index)",
 "log 0.3.8 (registry+https://github.com/rust-lang/crates.io-index)",
 "parking_lot 0.5.3 (registry+https://github.com/rust-lang/crates.io-index)",
 "serde_json 1.0.9 (registry+https://github.com/rust-lang/crates.io-index)",
]

[[package]]
name = "primal"
version = "0.2.3"
source = "registry+https://github.com/rust-lang/crates.io-index"
dependencies = [
 "primal-check 0.2.2 (registry+https://github.com/rust-lang/crates.io-index)",
 "primal-estimate 0.2.1 (registry+https://github.com/rust-lang/crates.io-index)",
 "primal-sieve 0.2.8 (registry+https://github.com/rust-lang/crates.io-index)",
]

[[package]]
name = "primal-bit"
version = "0.2.4"
source = "registry+https://github.com/rust-lang/crates.io-index"
dependencies = [
 "hamming 0.1.3 (registry+https://github.com/rust-lang/crates.io-index)",
]

[[package]]
name = "primal-check"
version = "0.2.2"
source = "registry+https://github.com/rust-lang/crates.io-index"
dependencies = [
 "num 0.1.40 (registry+https://github.com/rust-lang/crates.io-index)",
]

[[package]]
name = "primal-estimate"
version = "0.2.1"
source = "registry+https://github.com/rust-lang/crates.io-index"

[[package]]
name = "primal-sieve"
version = "0.2.8"
source = "registry+https://github.com/rust-lang/crates.io-index"
dependencies = [
 "hamming 0.1.3 (registry+https://github.com/rust-lang/crates.io-index)",
 "primal-bit 0.2.4 (registry+https://github.com/rust-lang/crates.io-index)",
 "primal-estimate 0.2.1 (registry+https://github.com/rust-lang/crates.io-index)",
 "smallvec 0.4.3 (registry+https://github.com/rust-lang/crates.io-index)",
]

[[package]]
name = "private_transactions"
version = "1.0.0"
dependencies = [
 "error-chain 0.11.0 (registry+https://github.com/rust-lang/crates.io-index)",
 "ethabi 5.1.0 (registry+https://github.com/rust-lang/crates.io-index)",
 "ethabi-contract 5.0.3 (registry+https://github.com/rust-lang/crates.io-index)",
 "ethabi-derive 5.0.5 (registry+https://github.com/rust-lang/crates.io-index)",
 "ethcore 1.9.0",
 "ethcore-bytes 0.1.0",
 "ethcore-logger 1.9.0",
 "ethcore-miner 1.9.0",
 "ethcore-transaction 0.1.0",
 "ethcrypto 0.1.0",
 "ethereum-types 0.2.2 (registry+https://github.com/rust-lang/crates.io-index)",
 "ethjson 0.1.0",
 "ethkey 0.3.0",
 "fetch 0.1.0",
 "futures 0.1.18 (registry+https://github.com/rust-lang/crates.io-index)",
 "keccak-hash 0.1.0",
 "log 0.3.8 (registry+https://github.com/rust-lang/crates.io-index)",
 "parking_lot 0.5.3 (registry+https://github.com/rust-lang/crates.io-index)",
 "patricia-trie 0.1.0",
 "rand 0.3.20 (registry+https://github.com/rust-lang/crates.io-index)",
 "rlp 0.2.1",
 "rlp_derive 0.1.0",
 "rustc-hex 1.0.0 (registry+https://github.com/rust-lang/crates.io-index)",
 "serde 1.0.27 (registry+https://github.com/rust-lang/crates.io-index)",
 "serde_derive 1.0.27 (registry+https://github.com/rust-lang/crates.io-index)",
 "serde_json 1.0.9 (registry+https://github.com/rust-lang/crates.io-index)",
 "tiny-keccak 1.4.0 (registry+https://github.com/rust-lang/crates.io-index)",
]

[[package]]
name = "protobuf"
version = "1.4.1"
source = "registry+https://github.com/rust-lang/crates.io-index"

[[package]]
name = "pulldown-cmark"
version = "0.0.3"
source = "registry+https://github.com/rust-lang/crates.io-index"
dependencies = [
 "getopts 0.2.15 (registry+https://github.com/rust-lang/crates.io-index)",
]

[[package]]
name = "pwasm-run-test"
version = "0.1.0"
dependencies = [
 "clap 2.29.1 (registry+https://github.com/rust-lang/crates.io-index)",
 "ethcore-logger 1.11.0",
 "ethereum-types 0.2.2 (registry+https://github.com/rust-lang/crates.io-index)",
 "ethjson 0.1.0",
 "rustc-hex 1.0.0 (registry+https://github.com/rust-lang/crates.io-index)",
 "serde 1.0.27 (registry+https://github.com/rust-lang/crates.io-index)",
 "serde_derive 1.0.27 (registry+https://github.com/rust-lang/crates.io-index)",
 "serde_json 1.0.9 (registry+https://github.com/rust-lang/crates.io-index)",
 "vm 0.1.0",
 "wasm 0.1.0",
]

[[package]]
name = "quasi"
version = "0.32.0"
source = "registry+https://github.com/rust-lang/crates.io-index"
dependencies = [
 "syntex_errors 0.58.1 (registry+https://github.com/rust-lang/crates.io-index)",
 "syntex_syntax 0.58.1 (registry+https://github.com/rust-lang/crates.io-index)",
]

[[package]]
name = "quasi_codegen"
version = "0.32.0"
source = "registry+https://github.com/rust-lang/crates.io-index"
dependencies = [
 "aster 0.41.0 (registry+https://github.com/rust-lang/crates.io-index)",
 "syntex 0.58.1 (registry+https://github.com/rust-lang/crates.io-index)",
 "syntex_errors 0.58.1 (registry+https://github.com/rust-lang/crates.io-index)",
 "syntex_syntax 0.58.1 (registry+https://github.com/rust-lang/crates.io-index)",
]

[[package]]
name = "quasi_macros"
version = "0.32.0"
source = "registry+https://github.com/rust-lang/crates.io-index"
dependencies = [
 "quasi_codegen 0.32.0 (registry+https://github.com/rust-lang/crates.io-index)",
]

[[package]]
name = "quick-error"
version = "1.2.1"
source = "registry+https://github.com/rust-lang/crates.io-index"

[[package]]
name = "quote"
version = "0.3.15"
source = "registry+https://github.com/rust-lang/crates.io-index"

[[package]]
name = "rand"
version = "0.3.20"
source = "registry+https://github.com/rust-lang/crates.io-index"
dependencies = [
 "fuchsia-zircon 0.3.3 (registry+https://github.com/rust-lang/crates.io-index)",
 "libc 0.2.36 (registry+https://github.com/rust-lang/crates.io-index)",
]

[[package]]
name = "rand"
version = "0.4.1"
source = "registry+https://github.com/rust-lang/crates.io-index"
dependencies = [
 "fuchsia-zircon 0.3.3 (registry+https://github.com/rust-lang/crates.io-index)",
 "libc 0.2.36 (registry+https://github.com/rust-lang/crates.io-index)",
]

[[package]]
name = "rayon"
version = "0.8.2"
source = "registry+https://github.com/rust-lang/crates.io-index"
dependencies = [
 "rayon-core 1.3.0 (registry+https://github.com/rust-lang/crates.io-index)",
]

[[package]]
name = "rayon-core"
version = "1.3.0"
source = "registry+https://github.com/rust-lang/crates.io-index"
dependencies = [
 "coco 0.1.1 (registry+https://github.com/rust-lang/crates.io-index)",
 "lazy_static 0.2.8 (registry+https://github.com/rust-lang/crates.io-index)",
 "libc 0.2.36 (registry+https://github.com/rust-lang/crates.io-index)",
 "num_cpus 1.7.0 (registry+https://github.com/rust-lang/crates.io-index)",
 "rand 0.3.20 (registry+https://github.com/rust-lang/crates.io-index)",
]

[[package]]
name = "redox_syscall"
version = "0.1.31"
source = "registry+https://github.com/rust-lang/crates.io-index"

[[package]]
name = "regex"
version = "0.2.5"
source = "registry+https://github.com/rust-lang/crates.io-index"
dependencies = [
 "aho-corasick 0.6.4 (registry+https://github.com/rust-lang/crates.io-index)",
 "memchr 2.0.1 (registry+https://github.com/rust-lang/crates.io-index)",
 "regex-syntax 0.4.1 (registry+https://github.com/rust-lang/crates.io-index)",
 "thread_local 0.3.4 (registry+https://github.com/rust-lang/crates.io-index)",
 "utf8-ranges 1.0.0 (registry+https://github.com/rust-lang/crates.io-index)",
]

[[package]]
name = "regex-syntax"
version = "0.4.1"
source = "registry+https://github.com/rust-lang/crates.io-index"

[[package]]
name = "reqwest"
version = "0.8.1"
source = "registry+https://github.com/rust-lang/crates.io-index"
dependencies = [
 "bytes 0.4.6 (registry+https://github.com/rust-lang/crates.io-index)",
 "futures 0.1.18 (registry+https://github.com/rust-lang/crates.io-index)",
 "hyper 0.11.2 (registry+https://github.com/rust-lang/crates.io-index)",
 "hyper-tls 0.1.2 (registry+https://github.com/rust-lang/crates.io-index)",
 "libflate 0.1.11 (registry+https://github.com/rust-lang/crates.io-index)",
 "log 0.3.8 (registry+https://github.com/rust-lang/crates.io-index)",
 "mime_guess 2.0.0-alpha.2 (registry+https://github.com/rust-lang/crates.io-index)",
 "native-tls 0.1.5 (registry+https://github.com/rust-lang/crates.io-index)",
 "serde 1.0.27 (registry+https://github.com/rust-lang/crates.io-index)",
 "serde_json 1.0.9 (registry+https://github.com/rust-lang/crates.io-index)",
 "serde_urlencoded 0.5.1 (registry+https://github.com/rust-lang/crates.io-index)",
 "tokio-core 0.1.9 (registry+https://github.com/rust-lang/crates.io-index)",
 "tokio-io 0.1.3 (registry+https://github.com/rust-lang/crates.io-index)",
 "tokio-tls 0.1.3 (registry+https://github.com/rust-lang/crates.io-index)",
 "url 1.5.1 (registry+https://github.com/rust-lang/crates.io-index)",
 "uuid 0.5.1 (registry+https://github.com/rust-lang/crates.io-index)",
]

[[package]]
name = "ring"
version = "0.12.1"
source = "registry+https://github.com/rust-lang/crates.io-index"
dependencies = [
 "gcc 0.3.54 (registry+https://github.com/rust-lang/crates.io-index)",
 "lazy_static 0.2.8 (registry+https://github.com/rust-lang/crates.io-index)",
 "libc 0.2.36 (registry+https://github.com/rust-lang/crates.io-index)",
 "rayon 0.8.2 (registry+https://github.com/rust-lang/crates.io-index)",
 "untrusted 0.5.1 (registry+https://github.com/rust-lang/crates.io-index)",
]

[[package]]
name = "rlp"
version = "0.2.1"
dependencies = [
 "byteorder 1.2.1 (registry+https://github.com/rust-lang/crates.io-index)",
 "elastic-array 0.9.0 (registry+https://github.com/rust-lang/crates.io-index)",
 "ethereum-types 0.2.2 (registry+https://github.com/rust-lang/crates.io-index)",
 "rustc-hex 1.0.0 (registry+https://github.com/rust-lang/crates.io-index)",
]

[[package]]
name = "rlp_compress"
version = "0.1.0"
dependencies = [
 "elastic-array 0.9.0 (registry+https://github.com/rust-lang/crates.io-index)",
 "lazy_static 1.0.0 (registry+https://github.com/rust-lang/crates.io-index)",
 "rlp 0.2.1",
]

[[package]]
name = "rlp_derive"
version = "0.1.0"
dependencies = [
 "quote 0.3.15 (registry+https://github.com/rust-lang/crates.io-index)",
 "rlp 0.2.1",
 "syn 0.11.11 (registry+https://github.com/rust-lang/crates.io-index)",
]

[[package]]
name = "rocksdb"
version = "0.4.5"
source = "git+https://github.com/paritytech/rust-rocksdb#ecf06adf3148ab10f6f7686b724498382ff4f36e"
dependencies = [
 "libc 0.2.36 (registry+https://github.com/rust-lang/crates.io-index)",
 "local-encoding 0.2.0 (registry+https://github.com/rust-lang/crates.io-index)",
 "rocksdb-sys 0.3.0 (git+https://github.com/paritytech/rust-rocksdb)",
]

[[package]]
name = "rocksdb-sys"
version = "0.3.0"
source = "git+https://github.com/paritytech/rust-rocksdb#ecf06adf3148ab10f6f7686b724498382ff4f36e"
dependencies = [
 "cc 1.0.0 (registry+https://github.com/rust-lang/crates.io-index)",
 "libc 0.2.36 (registry+https://github.com/rust-lang/crates.io-index)",
 "local-encoding 0.2.0 (registry+https://github.com/rust-lang/crates.io-index)",
 "snappy-sys 0.1.0 (git+https://github.com/paritytech/rust-snappy)",
]

[[package]]
name = "rotor"
version = "0.6.3"
source = "git+https://github.com/tailhook/rotor#80ce2e4cd82fdc7f88bb2d737407fa5106799790"
dependencies = [
 "log 0.3.8 (registry+https://github.com/rust-lang/crates.io-index)",
 "mio 0.6.10 (registry+https://github.com/rust-lang/crates.io-index)",
 "quick-error 1.2.1 (registry+https://github.com/rust-lang/crates.io-index)",
 "slab 0.3.0 (registry+https://github.com/rust-lang/crates.io-index)",
 "void 1.0.2 (registry+https://github.com/rust-lang/crates.io-index)",
]

[[package]]
name = "rpassword"
version = "1.0.2"
source = "registry+https://github.com/rust-lang/crates.io-index"
dependencies = [
 "kernel32-sys 0.2.2 (registry+https://github.com/rust-lang/crates.io-index)",
 "libc 0.2.36 (registry+https://github.com/rust-lang/crates.io-index)",
 "rprompt 1.0.3 (registry+https://github.com/rust-lang/crates.io-index)",
 "winapi 0.2.8 (registry+https://github.com/rust-lang/crates.io-index)",
]

[[package]]
name = "rpc-cli"
version = "1.4.0"
dependencies = [
 "bigint 4.2.0 (registry+https://github.com/rust-lang/crates.io-index)",
 "futures 0.1.18 (registry+https://github.com/rust-lang/crates.io-index)",
 "parity-rpc 1.11.0",
 "parity-rpc-client 1.4.0",
 "rpassword 1.0.2 (registry+https://github.com/rust-lang/crates.io-index)",
]

[[package]]
name = "rprompt"
version = "1.0.3"
source = "registry+https://github.com/rust-lang/crates.io-index"

[[package]]
name = "rust-crypto"
version = "0.2.36"
source = "registry+https://github.com/rust-lang/crates.io-index"
dependencies = [
 "gcc 0.3.54 (registry+https://github.com/rust-lang/crates.io-index)",
 "libc 0.2.36 (registry+https://github.com/rust-lang/crates.io-index)",
 "rand 0.3.20 (registry+https://github.com/rust-lang/crates.io-index)",
 "rustc-serialize 0.3.24 (registry+https://github.com/rust-lang/crates.io-index)",
 "time 0.1.38 (registry+https://github.com/rust-lang/crates.io-index)",
]

[[package]]
name = "rustc-demangle"
version = "0.1.5"
source = "registry+https://github.com/rust-lang/crates.io-index"

[[package]]
name = "rustc-hex"
version = "1.0.0"
source = "registry+https://github.com/rust-lang/crates.io-index"

[[package]]
name = "rustc-serialize"
version = "0.3.24"
source = "registry+https://github.com/rust-lang/crates.io-index"

[[package]]
name = "rustc_version"
version = "0.2.1"
source = "registry+https://github.com/rust-lang/crates.io-index"
dependencies = [
 "semver 0.6.0 (registry+https://github.com/rust-lang/crates.io-index)",
]

[[package]]
name = "safemem"
version = "0.2.0"
source = "registry+https://github.com/rust-lang/crates.io-index"

[[package]]
name = "schannel"
version = "0.1.10"
source = "registry+https://github.com/rust-lang/crates.io-index"
dependencies = [
 "lazy_static 1.0.0 (registry+https://github.com/rust-lang/crates.io-index)",
 "winapi 0.3.4 (registry+https://github.com/rust-lang/crates.io-index)",
]

[[package]]
name = "scoped-tls"
version = "0.1.0"
source = "registry+https://github.com/rust-lang/crates.io-index"

[[package]]
name = "scopeguard"
version = "0.3.2"
source = "registry+https://github.com/rust-lang/crates.io-index"

[[package]]
name = "security-framework"
version = "0.1.16"
source = "registry+https://github.com/rust-lang/crates.io-index"
dependencies = [
 "core-foundation 0.2.3 (registry+https://github.com/rust-lang/crates.io-index)",
 "core-foundation-sys 0.2.3 (registry+https://github.com/rust-lang/crates.io-index)",
 "libc 0.2.36 (registry+https://github.com/rust-lang/crates.io-index)",
 "security-framework-sys 0.1.16 (registry+https://github.com/rust-lang/crates.io-index)",
]

[[package]]
name = "security-framework-sys"
version = "0.1.16"
source = "registry+https://github.com/rust-lang/crates.io-index"
dependencies = [
 "core-foundation-sys 0.2.3 (registry+https://github.com/rust-lang/crates.io-index)",
 "libc 0.2.36 (registry+https://github.com/rust-lang/crates.io-index)",
]

[[package]]
name = "semver"
version = "0.6.0"
source = "registry+https://github.com/rust-lang/crates.io-index"
dependencies = [
 "semver-parser 0.7.0 (registry+https://github.com/rust-lang/crates.io-index)",
]

[[package]]
name = "semver-parser"
version = "0.7.0"
source = "registry+https://github.com/rust-lang/crates.io-index"

[[package]]
name = "serde"
version = "1.0.27"
source = "registry+https://github.com/rust-lang/crates.io-index"

[[package]]
name = "serde_derive"
version = "1.0.27"
source = "registry+https://github.com/rust-lang/crates.io-index"
dependencies = [
 "quote 0.3.15 (registry+https://github.com/rust-lang/crates.io-index)",
 "serde_derive_internals 0.19.0 (registry+https://github.com/rust-lang/crates.io-index)",
 "syn 0.11.11 (registry+https://github.com/rust-lang/crates.io-index)",
]

[[package]]
name = "serde_derive_internals"
version = "0.19.0"
source = "registry+https://github.com/rust-lang/crates.io-index"
dependencies = [
 "syn 0.11.11 (registry+https://github.com/rust-lang/crates.io-index)",
 "synom 0.11.3 (registry+https://github.com/rust-lang/crates.io-index)",
]

[[package]]
name = "serde_ignored"
version = "0.0.4"
source = "registry+https://github.com/rust-lang/crates.io-index"
dependencies = [
 "serde 1.0.27 (registry+https://github.com/rust-lang/crates.io-index)",
]

[[package]]
name = "serde_json"
version = "1.0.9"
source = "registry+https://github.com/rust-lang/crates.io-index"
dependencies = [
 "dtoa 0.4.2 (registry+https://github.com/rust-lang/crates.io-index)",
 "itoa 0.3.4 (registry+https://github.com/rust-lang/crates.io-index)",
 "num-traits 0.1.40 (registry+https://github.com/rust-lang/crates.io-index)",
 "serde 1.0.27 (registry+https://github.com/rust-lang/crates.io-index)",
]

[[package]]
name = "serde_urlencoded"
version = "0.5.1"
source = "registry+https://github.com/rust-lang/crates.io-index"
dependencies = [
 "dtoa 0.4.2 (registry+https://github.com/rust-lang/crates.io-index)",
 "itoa 0.3.4 (registry+https://github.com/rust-lang/crates.io-index)",
 "serde 1.0.27 (registry+https://github.com/rust-lang/crates.io-index)",
 "url 1.5.1 (registry+https://github.com/rust-lang/crates.io-index)",
]

[[package]]
name = "sha1"
version = "0.2.0"
source = "registry+https://github.com/rust-lang/crates.io-index"

[[package]]
name = "shell32-sys"
version = "0.1.1"
source = "registry+https://github.com/rust-lang/crates.io-index"
dependencies = [
 "winapi 0.2.8 (registry+https://github.com/rust-lang/crates.io-index)",
 "winapi-build 0.1.1 (registry+https://github.com/rust-lang/crates.io-index)",
]

[[package]]
name = "siphasher"
version = "0.1.3"
source = "registry+https://github.com/rust-lang/crates.io-index"

[[package]]
name = "siphasher"
version = "0.2.2"
source = "registry+https://github.com/rust-lang/crates.io-index"

[[package]]
name = "skeptic"
version = "0.4.0"
source = "registry+https://github.com/rust-lang/crates.io-index"
dependencies = [
 "pulldown-cmark 0.0.3 (registry+https://github.com/rust-lang/crates.io-index)",
 "tempdir 0.3.5 (registry+https://github.com/rust-lang/crates.io-index)",
]

[[package]]
name = "slab"
version = "0.2.0"
source = "registry+https://github.com/rust-lang/crates.io-index"

[[package]]
name = "slab"
version = "0.3.0"
source = "registry+https://github.com/rust-lang/crates.io-index"

[[package]]
name = "smallvec"
version = "0.2.1"
source = "registry+https://github.com/rust-lang/crates.io-index"

[[package]]
name = "smallvec"
version = "0.4.3"
source = "registry+https://github.com/rust-lang/crates.io-index"
dependencies = [
 "heapsize 0.4.2 (registry+https://github.com/rust-lang/crates.io-index)",
]

[[package]]
name = "snappy"
version = "0.1.0"
source = "git+https://github.com/paritytech/rust-snappy#858eac97192ea25d18d3f3626a8cc13ca0b175bb"
dependencies = [
 "libc 0.2.36 (registry+https://github.com/rust-lang/crates.io-index)",
 "snappy-sys 0.1.0 (git+https://github.com/paritytech/rust-snappy)",
]

[[package]]
name = "snappy-sys"
version = "0.1.0"
source = "git+https://github.com/paritytech/rust-snappy#858eac97192ea25d18d3f3626a8cc13ca0b175bb"
dependencies = [
 "gcc 0.3.54 (registry+https://github.com/rust-lang/crates.io-index)",
 "libc 0.2.36 (registry+https://github.com/rust-lang/crates.io-index)",
]

[[package]]
name = "spmc"
version = "0.2.2"
source = "registry+https://github.com/rust-lang/crates.io-index"

[[package]]
name = "stable_deref_trait"
version = "1.0.0"
source = "registry+https://github.com/rust-lang/crates.io-index"

[[package]]
name = "stats"
version = "0.1.0"
dependencies = [
 "log 0.3.8 (registry+https://github.com/rust-lang/crates.io-index)",
]

[[package]]
name = "stop-guard"
version = "0.1.0"

[[package]]
name = "strsim"
version = "0.6.0"
source = "registry+https://github.com/rust-lang/crates.io-index"

[[package]]
name = "subtle"
version = "0.1.0"
source = "registry+https://github.com/rust-lang/crates.io-index"
dependencies = [
 "num-traits 0.1.40 (registry+https://github.com/rust-lang/crates.io-index)",
]

[[package]]
name = "syn"
version = "0.11.11"
source = "registry+https://github.com/rust-lang/crates.io-index"
dependencies = [
 "quote 0.3.15 (registry+https://github.com/rust-lang/crates.io-index)",
 "synom 0.11.3 (registry+https://github.com/rust-lang/crates.io-index)",
 "unicode-xid 0.0.4 (registry+https://github.com/rust-lang/crates.io-index)",
]

[[package]]
name = "synom"
version = "0.11.3"
source = "registry+https://github.com/rust-lang/crates.io-index"
dependencies = [
 "unicode-xid 0.0.4 (registry+https://github.com/rust-lang/crates.io-index)",
]

[[package]]
name = "syntex"
version = "0.58.1"
source = "registry+https://github.com/rust-lang/crates.io-index"
dependencies = [
 "syntex_errors 0.58.1 (registry+https://github.com/rust-lang/crates.io-index)",
 "syntex_syntax 0.58.1 (registry+https://github.com/rust-lang/crates.io-index)",
]

[[package]]
name = "syntex_errors"
version = "0.58.1"
source = "registry+https://github.com/rust-lang/crates.io-index"
dependencies = [
 "libc 0.2.36 (registry+https://github.com/rust-lang/crates.io-index)",
 "rustc-serialize 0.3.24 (registry+https://github.com/rust-lang/crates.io-index)",
 "syntex_pos 0.58.1 (registry+https://github.com/rust-lang/crates.io-index)",
 "term 0.4.6 (registry+https://github.com/rust-lang/crates.io-index)",
 "unicode-xid 0.0.4 (registry+https://github.com/rust-lang/crates.io-index)",
]

[[package]]
name = "syntex_pos"
version = "0.58.1"
source = "registry+https://github.com/rust-lang/crates.io-index"
dependencies = [
 "rustc-serialize 0.3.24 (registry+https://github.com/rust-lang/crates.io-index)",
]

[[package]]
name = "syntex_syntax"
version = "0.58.1"
source = "registry+https://github.com/rust-lang/crates.io-index"
dependencies = [
 "bitflags 0.8.2 (registry+https://github.com/rust-lang/crates.io-index)",
 "log 0.3.8 (registry+https://github.com/rust-lang/crates.io-index)",
 "rustc-serialize 0.3.24 (registry+https://github.com/rust-lang/crates.io-index)",
 "syntex_errors 0.58.1 (registry+https://github.com/rust-lang/crates.io-index)",
 "syntex_pos 0.58.1 (registry+https://github.com/rust-lang/crates.io-index)",
 "unicode-xid 0.0.4 (registry+https://github.com/rust-lang/crates.io-index)",
]

[[package]]
name = "table"
version = "0.1.0"

[[package]]
name = "take"
version = "0.1.0"
source = "registry+https://github.com/rust-lang/crates.io-index"

[[package]]
name = "target_info"
version = "0.1.0"
source = "registry+https://github.com/rust-lang/crates.io-index"

[[package]]
name = "tempdir"
version = "0.3.5"
source = "registry+https://github.com/rust-lang/crates.io-index"
dependencies = [
 "rand 0.3.20 (registry+https://github.com/rust-lang/crates.io-index)",
]

[[package]]
name = "term"
version = "0.4.6"
source = "registry+https://github.com/rust-lang/crates.io-index"
dependencies = [
 "kernel32-sys 0.2.2 (registry+https://github.com/rust-lang/crates.io-index)",
 "winapi 0.2.8 (registry+https://github.com/rust-lang/crates.io-index)",
]

[[package]]
name = "term_size"
version = "0.3.1"
source = "registry+https://github.com/rust-lang/crates.io-index"
dependencies = [
 "kernel32-sys 0.2.2 (registry+https://github.com/rust-lang/crates.io-index)",
 "libc 0.2.36 (registry+https://github.com/rust-lang/crates.io-index)",
 "winapi 0.2.8 (registry+https://github.com/rust-lang/crates.io-index)",
]

[[package]]
name = "textwrap"
version = "0.9.0"
source = "registry+https://github.com/rust-lang/crates.io-index"
dependencies = [
 "unicode-width 0.1.4 (registry+https://github.com/rust-lang/crates.io-index)",
]

[[package]]
name = "thread_local"
version = "0.3.4"
source = "registry+https://github.com/rust-lang/crates.io-index"
dependencies = [
 "lazy_static 0.2.8 (registry+https://github.com/rust-lang/crates.io-index)",
 "unreachable 1.0.0 (registry+https://github.com/rust-lang/crates.io-index)",
]

[[package]]
name = "threadpool"
version = "1.7.1"
source = "registry+https://github.com/rust-lang/crates.io-index"
dependencies = [
 "num_cpus 1.7.0 (registry+https://github.com/rust-lang/crates.io-index)",
]

[[package]]
name = "time"
version = "0.1.38"
source = "registry+https://github.com/rust-lang/crates.io-index"
dependencies = [
 "kernel32-sys 0.2.2 (registry+https://github.com/rust-lang/crates.io-index)",
 "libc 0.2.36 (registry+https://github.com/rust-lang/crates.io-index)",
 "redox_syscall 0.1.31 (registry+https://github.com/rust-lang/crates.io-index)",
 "winapi 0.2.8 (registry+https://github.com/rust-lang/crates.io-index)",
]

[[package]]
name = "tiny-keccak"
version = "1.4.1"
source = "registry+https://github.com/rust-lang/crates.io-index"
dependencies = [
 "crunchy 0.1.6 (registry+https://github.com/rust-lang/crates.io-index)",
]

[[package]]
name = "tokio-core"
version = "0.1.9"
source = "registry+https://github.com/rust-lang/crates.io-index"
dependencies = [
 "bytes 0.4.6 (registry+https://github.com/rust-lang/crates.io-index)",
 "futures 0.1.18 (registry+https://github.com/rust-lang/crates.io-index)",
 "iovec 0.1.0 (registry+https://github.com/rust-lang/crates.io-index)",
 "log 0.3.8 (registry+https://github.com/rust-lang/crates.io-index)",
 "mio 0.6.10 (registry+https://github.com/rust-lang/crates.io-index)",
 "scoped-tls 0.1.0 (registry+https://github.com/rust-lang/crates.io-index)",
 "slab 0.3.0 (registry+https://github.com/rust-lang/crates.io-index)",
 "tokio-io 0.1.3 (registry+https://github.com/rust-lang/crates.io-index)",
]

[[package]]
name = "tokio-io"
version = "0.1.3"
source = "registry+https://github.com/rust-lang/crates.io-index"
dependencies = [
 "bytes 0.4.6 (registry+https://github.com/rust-lang/crates.io-index)",
 "futures 0.1.18 (registry+https://github.com/rust-lang/crates.io-index)",
 "log 0.3.8 (registry+https://github.com/rust-lang/crates.io-index)",
]

[[package]]
name = "tokio-named-pipes"
version = "0.1.0"
source = "git+https://github.com/nikvolf/tokio-named-pipes#0b9b728eaeb0a6673c287ac7692be398fd651752"
dependencies = [
 "bytes 0.4.6 (registry+https://github.com/rust-lang/crates.io-index)",
 "futures 0.1.18 (registry+https://github.com/rust-lang/crates.io-index)",
 "mio-named-pipes 0.1.4 (git+https://github.com/alexcrichton/mio-named-pipes)",
 "tokio-core 0.1.9 (registry+https://github.com/rust-lang/crates.io-index)",
 "tokio-io 0.1.3 (registry+https://github.com/rust-lang/crates.io-index)",
]

[[package]]
name = "tokio-proto"
version = "0.1.1"
source = "registry+https://github.com/rust-lang/crates.io-index"
dependencies = [
 "futures 0.1.18 (registry+https://github.com/rust-lang/crates.io-index)",
 "log 0.3.8 (registry+https://github.com/rust-lang/crates.io-index)",
 "net2 0.2.31 (registry+https://github.com/rust-lang/crates.io-index)",
 "rand 0.3.20 (registry+https://github.com/rust-lang/crates.io-index)",
 "slab 0.3.0 (registry+https://github.com/rust-lang/crates.io-index)",
 "smallvec 0.2.1 (registry+https://github.com/rust-lang/crates.io-index)",
 "take 0.1.0 (registry+https://github.com/rust-lang/crates.io-index)",
 "tokio-core 0.1.9 (registry+https://github.com/rust-lang/crates.io-index)",
 "tokio-io 0.1.3 (registry+https://github.com/rust-lang/crates.io-index)",
 "tokio-service 0.1.0 (registry+https://github.com/rust-lang/crates.io-index)",
]

[[package]]
name = "tokio-service"
version = "0.1.0"
source = "registry+https://github.com/rust-lang/crates.io-index"
dependencies = [
 "futures 0.1.18 (registry+https://github.com/rust-lang/crates.io-index)",
]

[[package]]
name = "tokio-timer"
version = "0.1.2"
source = "registry+https://github.com/rust-lang/crates.io-index"
dependencies = [
 "futures 0.1.18 (registry+https://github.com/rust-lang/crates.io-index)",
 "slab 0.3.0 (registry+https://github.com/rust-lang/crates.io-index)",
]

[[package]]
name = "tokio-tls"
version = "0.1.3"
source = "registry+https://github.com/rust-lang/crates.io-index"
dependencies = [
 "futures 0.1.18 (registry+https://github.com/rust-lang/crates.io-index)",
 "native-tls 0.1.5 (registry+https://github.com/rust-lang/crates.io-index)",
 "tokio-core 0.1.9 (registry+https://github.com/rust-lang/crates.io-index)",
 "tokio-io 0.1.3 (registry+https://github.com/rust-lang/crates.io-index)",
]

[[package]]
name = "tokio-uds"
version = "0.1.5"
source = "registry+https://github.com/rust-lang/crates.io-index"
dependencies = [
 "bytes 0.4.6 (registry+https://github.com/rust-lang/crates.io-index)",
 "futures 0.1.18 (registry+https://github.com/rust-lang/crates.io-index)",
 "iovec 0.1.0 (registry+https://github.com/rust-lang/crates.io-index)",
 "libc 0.2.36 (registry+https://github.com/rust-lang/crates.io-index)",
 "log 0.3.8 (registry+https://github.com/rust-lang/crates.io-index)",
 "mio 0.6.10 (registry+https://github.com/rust-lang/crates.io-index)",
 "mio-uds 0.6.4 (registry+https://github.com/rust-lang/crates.io-index)",
 "tokio-core 0.1.9 (registry+https://github.com/rust-lang/crates.io-index)",
 "tokio-io 0.1.3 (registry+https://github.com/rust-lang/crates.io-index)",
]

[[package]]
name = "toml"
version = "0.4.5"
source = "registry+https://github.com/rust-lang/crates.io-index"
dependencies = [
 "serde 1.0.27 (registry+https://github.com/rust-lang/crates.io-index)",
]

[[package]]
name = "trace-time"
version = "0.1.0"
dependencies = [
 "log 0.3.8 (registry+https://github.com/rust-lang/crates.io-index)",
 "time 0.1.38 (registry+https://github.com/rust-lang/crates.io-index)",
]

[[package]]
name = "traitobject"
version = "0.1.0"
source = "registry+https://github.com/rust-lang/crates.io-index"

[[package]]
name = "transaction-pool"
version = "1.11.0"
dependencies = [
 "error-chain 0.11.0 (registry+https://github.com/rust-lang/crates.io-index)",
 "ethereum-types 0.2.2 (registry+https://github.com/rust-lang/crates.io-index)",
 "log 0.3.8 (registry+https://github.com/rust-lang/crates.io-index)",
 "smallvec 0.4.3 (registry+https://github.com/rust-lang/crates.io-index)",
]

[[package]]
name = "transient-hashmap"
version = "0.4.0"
source = "registry+https://github.com/rust-lang/crates.io-index"
dependencies = [
 "time 0.1.38 (registry+https://github.com/rust-lang/crates.io-index)",
]

[[package]]
name = "trezor-sys"
version = "1.0.0"
source = "git+https://github.com/paritytech/trezor-sys#8a401705e58c83db6c29c199d9577b78fde40709"
dependencies = [
 "protobuf 1.4.1 (registry+https://github.com/rust-lang/crates.io-index)",
]

[[package]]
name = "trie-standardmap"
version = "0.1.0"
dependencies = [
 "ethcore-bytes 0.1.0",
 "ethereum-types 0.2.2 (registry+https://github.com/rust-lang/crates.io-index)",
 "keccak-hash 0.1.0",
 "rlp 0.2.1",
]

[[package]]
name = "triehash"
version = "0.1.0"
dependencies = [
 "ethereum-types 0.2.2 (registry+https://github.com/rust-lang/crates.io-index)",
 "keccak-hash 0.1.0",
 "rlp 0.2.1",
 "trie-standardmap 0.1.0",
]

[[package]]
name = "typeable"
version = "0.1.2"
source = "registry+https://github.com/rust-lang/crates.io-index"

[[package]]
name = "uint"
version = "0.1.2"
source = "registry+https://github.com/rust-lang/crates.io-index"
dependencies = [
 "byteorder 1.2.1 (registry+https://github.com/rust-lang/crates.io-index)",
 "heapsize 0.4.2 (registry+https://github.com/rust-lang/crates.io-index)",
 "rustc-hex 1.0.0 (registry+https://github.com/rust-lang/crates.io-index)",
 "rustc_version 0.2.1 (registry+https://github.com/rust-lang/crates.io-index)",
]

[[package]]
name = "unexpected"
version = "0.1.0"

[[package]]
name = "unicase"
version = "1.4.2"
source = "registry+https://github.com/rust-lang/crates.io-index"
dependencies = [
 "version_check 0.1.3 (registry+https://github.com/rust-lang/crates.io-index)",
]

[[package]]
name = "unicase"
version = "2.1.0"
source = "registry+https://github.com/rust-lang/crates.io-index"
dependencies = [
 "version_check 0.1.3 (registry+https://github.com/rust-lang/crates.io-index)",
]

[[package]]
name = "unicode-bidi"
version = "0.3.4"
source = "registry+https://github.com/rust-lang/crates.io-index"
dependencies = [
 "matches 0.1.6 (registry+https://github.com/rust-lang/crates.io-index)",
]

[[package]]
name = "unicode-normalization"
version = "0.1.5"
source = "registry+https://github.com/rust-lang/crates.io-index"

[[package]]
name = "unicode-segmentation"
version = "1.2.0"
source = "registry+https://github.com/rust-lang/crates.io-index"

[[package]]
name = "unicode-width"
version = "0.1.4"
source = "registry+https://github.com/rust-lang/crates.io-index"

[[package]]
name = "unicode-xid"
version = "0.0.4"
source = "registry+https://github.com/rust-lang/crates.io-index"

[[package]]
name = "unreachable"
version = "0.1.1"
source = "registry+https://github.com/rust-lang/crates.io-index"
dependencies = [
 "void 1.0.2 (registry+https://github.com/rust-lang/crates.io-index)",
]

[[package]]
name = "unreachable"
version = "1.0.0"
source = "registry+https://github.com/rust-lang/crates.io-index"
dependencies = [
 "void 1.0.2 (registry+https://github.com/rust-lang/crates.io-index)",
]

[[package]]
name = "untrusted"
version = "0.5.1"
source = "registry+https://github.com/rust-lang/crates.io-index"

[[package]]
name = "url"
version = "1.5.1"
source = "registry+https://github.com/rust-lang/crates.io-index"
dependencies = [
 "idna 0.1.4 (registry+https://github.com/rust-lang/crates.io-index)",
 "matches 0.1.6 (registry+https://github.com/rust-lang/crates.io-index)",
 "percent-encoding 1.0.0 (registry+https://github.com/rust-lang/crates.io-index)",
]

[[package]]
name = "using_queue"
version = "0.1.0"

[[package]]
name = "utf8-ranges"
version = "1.0.0"
source = "registry+https://github.com/rust-lang/crates.io-index"

[[package]]
name = "util-error"
version = "0.1.0"
dependencies = [
 "error-chain 0.11.0 (registry+https://github.com/rust-lang/crates.io-index)",
 "ethereum-types 0.2.2 (registry+https://github.com/rust-lang/crates.io-index)",
 "kvdb 0.1.0",
 "rlp 0.2.1",
 "rustc-hex 1.0.0 (registry+https://github.com/rust-lang/crates.io-index)",
]

[[package]]
name = "uuid"
version = "0.5.1"
source = "registry+https://github.com/rust-lang/crates.io-index"
dependencies = [
 "rand 0.3.20 (registry+https://github.com/rust-lang/crates.io-index)",
]

[[package]]
name = "vcpkg"
version = "0.2.2"
source = "registry+https://github.com/rust-lang/crates.io-index"

[[package]]
name = "vec_map"
version = "0.8.0"
source = "registry+https://github.com/rust-lang/crates.io-index"

[[package]]
name = "vecio"
version = "0.1.0"
source = "registry+https://github.com/rust-lang/crates.io-index"
dependencies = [
 "winapi 0.2.8 (registry+https://github.com/rust-lang/crates.io-index)",
 "ws2_32-sys 0.2.1 (registry+https://github.com/rust-lang/crates.io-index)",
]

[[package]]
name = "vergen"
version = "0.1.1"
source = "registry+https://github.com/rust-lang/crates.io-index"
dependencies = [
 "bitflags 0.7.0 (registry+https://github.com/rust-lang/crates.io-index)",
 "time 0.1.38 (registry+https://github.com/rust-lang/crates.io-index)",
]

[[package]]
name = "version_check"
version = "0.1.3"
source = "registry+https://github.com/rust-lang/crates.io-index"

[[package]]
name = "vm"
version = "0.1.0"
dependencies = [
 "byteorder 1.2.1 (registry+https://github.com/rust-lang/crates.io-index)",
 "common-types 0.1.0",
 "ethcore-bytes 0.1.0",
 "ethereum-types 0.2.2 (registry+https://github.com/rust-lang/crates.io-index)",
 "ethjson 0.1.0",
 "keccak-hash 0.1.0",
 "log 0.3.8 (registry+https://github.com/rust-lang/crates.io-index)",
 "patricia-trie 0.1.0",
 "rlp 0.2.1",
]

[[package]]
name = "void"
version = "1.0.2"
source = "registry+https://github.com/rust-lang/crates.io-index"

[[package]]
name = "wasm"
version = "0.1.0"
dependencies = [
 "byteorder 1.2.1 (registry+https://github.com/rust-lang/crates.io-index)",
 "ethcore-logger 1.11.0",
 "ethereum-types 0.2.2 (registry+https://github.com/rust-lang/crates.io-index)",
 "libc 0.2.36 (registry+https://github.com/rust-lang/crates.io-index)",
 "log 0.3.8 (registry+https://github.com/rust-lang/crates.io-index)",
 "parity-wasm 0.23.0 (registry+https://github.com/rust-lang/crates.io-index)",
 "vm 0.1.0",
 "wasm-utils 0.1.0 (git+https://github.com/paritytech/wasm-utils)",
 "wasmi 0.0.0 (git+https://github.com/pepyakin/wasmi)",
]

[[package]]
name = "wasm-utils"
version = "0.1.0"
source = "git+https://github.com/paritytech/wasm-utils#6fdc1c4ed47a6acb0a4774da505a416dd637bc6d"
dependencies = [
 "byteorder 1.2.1 (registry+https://github.com/rust-lang/crates.io-index)",
 "clap 2.29.1 (registry+https://github.com/rust-lang/crates.io-index)",
 "env_logger 0.4.3 (registry+https://github.com/rust-lang/crates.io-index)",
 "glob 0.2.11 (registry+https://github.com/rust-lang/crates.io-index)",
 "lazy_static 0.2.8 (registry+https://github.com/rust-lang/crates.io-index)",
 "log 0.3.8 (registry+https://github.com/rust-lang/crates.io-index)",
 "parity-wasm 0.23.0 (registry+https://github.com/rust-lang/crates.io-index)",
]

[[package]]
name = "wasmi"
version = "0.0.0"
source = "git+https://github.com/pepyakin/wasmi#551c99273042deaad869c17798060e2212deacab"
dependencies = [
 "byteorder 1.2.1 (registry+https://github.com/rust-lang/crates.io-index)",
 "parity-wasm 0.23.0 (registry+https://github.com/rust-lang/crates.io-index)",
]

[[package]]
name = "winapi"
version = "0.2.8"
source = "registry+https://github.com/rust-lang/crates.io-index"

[[package]]
name = "winapi"
version = "0.3.4"
source = "registry+https://github.com/rust-lang/crates.io-index"
dependencies = [
 "winapi-i686-pc-windows-gnu 0.4.0 (registry+https://github.com/rust-lang/crates.io-index)",
 "winapi-x86_64-pc-windows-gnu 0.4.0 (registry+https://github.com/rust-lang/crates.io-index)",
]

[[package]]
name = "winapi-build"
version = "0.1.1"
source = "registry+https://github.com/rust-lang/crates.io-index"

[[package]]
name = "winapi-i686-pc-windows-gnu"
version = "0.4.0"
source = "registry+https://github.com/rust-lang/crates.io-index"

[[package]]
name = "winapi-x86_64-pc-windows-gnu"
version = "0.4.0"
source = "registry+https://github.com/rust-lang/crates.io-index"

[[package]]
name = "ws"
version = "0.7.5"
source = "git+https://github.com/tomusdrw/ws-rs#368ce39e2aa8700d568ca29dbacaecdf1bf749d1"
dependencies = [
 "byteorder 1.2.1 (registry+https://github.com/rust-lang/crates.io-index)",
 "bytes 0.4.6 (registry+https://github.com/rust-lang/crates.io-index)",
 "httparse 1.2.3 (registry+https://github.com/rust-lang/crates.io-index)",
 "log 0.3.8 (registry+https://github.com/rust-lang/crates.io-index)",
 "mio 0.6.10 (registry+https://github.com/rust-lang/crates.io-index)",
 "rand 0.3.20 (registry+https://github.com/rust-lang/crates.io-index)",
 "sha1 0.2.0 (registry+https://github.com/rust-lang/crates.io-index)",
 "slab 0.3.0 (registry+https://github.com/rust-lang/crates.io-index)",
 "url 1.5.1 (registry+https://github.com/rust-lang/crates.io-index)",
]

[[package]]
name = "ws2_32-sys"
version = "0.2.1"
source = "registry+https://github.com/rust-lang/crates.io-index"
dependencies = [
 "winapi 0.2.8 (registry+https://github.com/rust-lang/crates.io-index)",
 "winapi-build 0.1.1 (registry+https://github.com/rust-lang/crates.io-index)",
]

[[package]]
name = "xdg"
version = "2.1.0"
source = "registry+https://github.com/rust-lang/crates.io-index"

[[package]]
name = "xml-rs"
version = "0.3.6"
source = "registry+https://github.com/rust-lang/crates.io-index"
dependencies = [
 "bitflags 0.7.0 (registry+https://github.com/rust-lang/crates.io-index)",
]

[[package]]
name = "xmltree"
version = "0.3.2"
source = "registry+https://github.com/rust-lang/crates.io-index"
dependencies = [
 "xml-rs 0.3.6 (registry+https://github.com/rust-lang/crates.io-index)",
]

[[package]]
name = "zip"
version = "0.1.19"
source = "registry+https://github.com/rust-lang/crates.io-index"
dependencies = [
 "flate2 0.2.20 (registry+https://github.com/rust-lang/crates.io-index)",
 "msdos_time 0.1.5 (registry+https://github.com/rust-lang/crates.io-index)",
 "podio 0.1.5 (registry+https://github.com/rust-lang/crates.io-index)",
 "time 0.1.38 (registry+https://github.com/rust-lang/crates.io-index)",
]

[metadata]
"checksum adler32 1.0.2 (registry+https://github.com/rust-lang/crates.io-index)" = "6cbd0b9af8587c72beadc9f72d35b9fbb070982c9e6203e46e93f10df25f8f45"
"checksum aho-corasick 0.6.4 (registry+https://github.com/rust-lang/crates.io-index)" = "d6531d44de723825aa81398a6415283229725a00fa30713812ab9323faa82fc4"
"checksum ansi_term 0.10.2 (registry+https://github.com/rust-lang/crates.io-index)" = "6b3568b48b7cefa6b8ce125f9bb4989e52fbcc29ebea88df04cc7c5f12f70455"
"checksum app_dirs 1.1.1 (registry+https://github.com/rust-lang/crates.io-index)" = "b7d1c0d48a81bbb13043847f957971f4d87c81542d80ece5e84ba3cba4058fd4"
"checksum arrayvec 0.4.7 (registry+https://github.com/rust-lang/crates.io-index)" = "a1e964f9e24d588183fcb43503abda40d288c8657dfc27311516ce2f05675aef"
"checksum aster 0.41.0 (registry+https://github.com/rust-lang/crates.io-index)" = "4ccfdf7355d9db158df68f976ed030ab0f6578af811f5a7bb6dcf221ec24e0e0"
"checksum atty 0.2.2 (registry+https://github.com/rust-lang/crates.io-index)" = "d912da0db7fa85514874458ca3651fe2cddace8d0b0505571dbdcd41ab490159"
"checksum backtrace 0.3.5 (registry+https://github.com/rust-lang/crates.io-index)" = "ebbbf59b1c43eefa8c3ede390fcc36820b4999f7914104015be25025e0d62af2"
"checksum backtrace-sys 0.1.14 (registry+https://github.com/rust-lang/crates.io-index)" = "c63ea141ef8fdb10409d0f5daf30ac51f84ef43bff66f16627773d2a292cd189"
"checksum base-x 0.2.2 (registry+https://github.com/rust-lang/crates.io-index)" = "2f59103b47307f76e03bef1633aec7fa9e29bfb5aa6daf5a334f94233c71f6c1"
"checksum base32 0.3.1 (registry+https://github.com/rust-lang/crates.io-index)" = "1b9605ba46d61df0410d8ac686b0007add8172eba90e8e909c347856fe794d8c"
"checksum base64 0.6.0 (registry+https://github.com/rust-lang/crates.io-index)" = "96434f987501f0ed4eb336a411e0631ecd1afa11574fe148587adc4ff96143c9"
"checksum bigint 4.2.0 (registry+https://github.com/rust-lang/crates.io-index)" = "5442186ef6560f30f1ee4b9c1e4c87a35a6879d3644550cc248ec2b955eb5fcd"
"checksum bincode 0.8.0 (registry+https://github.com/rust-lang/crates.io-index)" = "e103c8b299b28a9c6990458b7013dc4a8356a9b854c51b9883241f5866fac36e"
"checksum bit-set 0.4.0 (registry+https://github.com/rust-lang/crates.io-index)" = "d9bf6104718e80d7b26a68fdbacff3481cfc05df670821affc7e9cbc1884400c"
"checksum bit-vec 0.4.4 (registry+https://github.com/rust-lang/crates.io-index)" = "02b4ff8b16e6076c3e14220b39fbc1fabb6737522281a388998046859400895f"
"checksum bitflags 0.7.0 (registry+https://github.com/rust-lang/crates.io-index)" = "aad18937a628ec6abcd26d1489012cc0e18c21798210f491af69ded9b881106d"
"checksum bitflags 0.8.2 (registry+https://github.com/rust-lang/crates.io-index)" = "1370e9fc2a6ae53aea8b7a5110edbd08836ed87c88736dfabccade1c2b44bff4"
"checksum bitflags 0.9.1 (registry+https://github.com/rust-lang/crates.io-index)" = "4efd02e230a02e18f92fc2735f44597385ed02ad8f831e7c1c1156ee5e1ab3a5"
"checksum bitflags 1.0.1 (registry+https://github.com/rust-lang/crates.io-index)" = "b3c30d3802dfb7281680d6285f2ccdaa8c2d8fee41f93805dba5c4cf50dc23cf"
"checksum bn 0.4.4 (git+https://github.com/paritytech/bn)" = "<none>"
"checksum byteorder 1.2.1 (registry+https://github.com/rust-lang/crates.io-index)" = "652805b7e73fada9d85e9a6682a4abd490cb52d96aeecc12e33a0de34dfd0d23"
"checksum bytes 0.4.6 (registry+https://github.com/rust-lang/crates.io-index)" = "1b7db437d718977f6dc9b2e3fd6fc343c02ac6b899b73fdd2179163447bd9ce9"
"checksum cc 1.0.0 (registry+https://github.com/rust-lang/crates.io-index)" = "7db2f146208d7e0fbee761b09cd65a7f51ccc38705d4e7262dad4d73b12a76b1"
"checksum cfg-if 0.1.2 (registry+https://github.com/rust-lang/crates.io-index)" = "d4c819a1287eb618df47cc647173c5c4c66ba19d888a6e50d605672aed3140de"
"checksum cid 0.2.3 (registry+https://github.com/rust-lang/crates.io-index)" = "d85ee025368e69063c420cbb2ed9f852cb03a5e69b73be021e65726ce03585b6"
"checksum clap 2.29.1 (registry+https://github.com/rust-lang/crates.io-index)" = "8f4a2b3bb7ef3c672d7c13d15613211d5a6976b6892c598b0fcb5d40765f19c2"
"checksum coco 0.1.1 (registry+https://github.com/rust-lang/crates.io-index)" = "c06169f5beb7e31c7c67ebf5540b8b472d23e3eade3b2ec7d1f5b504a85f91bd"
"checksum conv 0.3.3 (registry+https://github.com/rust-lang/crates.io-index)" = "78ff10625fd0ac447827aa30ea8b861fead473bb60aeb73af6c1c58caf0d1299"
"checksum cookie 0.3.1 (registry+https://github.com/rust-lang/crates.io-index)" = "d53b80dde876f47f03cda35303e368a79b91c70b0d65ecba5fd5280944a08591"
"checksum core-foundation 0.2.3 (registry+https://github.com/rust-lang/crates.io-index)" = "25bfd746d203017f7d5cbd31ee5d8e17f94b6521c7af77ece6c9e4b2d4b16c67"
"checksum core-foundation-sys 0.2.3 (registry+https://github.com/rust-lang/crates.io-index)" = "065a5d7ffdcbc8fa145d6f0746f3555025b9097a9e9cda59f7467abae670c78d"
"checksum crossbeam 0.3.2 (registry+https://github.com/rust-lang/crates.io-index)" = "24ce9782d4d5c53674646a6a4c1863a21a8fc0cb649b3c94dfc16e45071dea19"
"checksum crunchy 0.1.6 (registry+https://github.com/rust-lang/crates.io-index)" = "a2f4a431c5c9f662e1200b7c7f02c34e91361150e382089a8f2dec3ba680cbda"
"checksum ctrlc 1.1.1 (git+https://github.com/paritytech/rust-ctrlc.git)" = "<none>"
"checksum custom_derive 0.1.7 (registry+https://github.com/rust-lang/crates.io-index)" = "ef8ae57c4978a2acd8b869ce6b9ca1dfe817bff704c220209fdef2c0b75a01b9"
"checksum daemonize 0.2.3 (registry+https://github.com/rust-lang/crates.io-index)" = "0239832c1b4ca406d5ec73728cf4c7336d25cf85dd32db9e047e9e706ee0e935"
"checksum difference 1.0.0 (registry+https://github.com/rust-lang/crates.io-index)" = "b3304d19798a8e067e48d8e69b2c37f0b5e9b4e462504ad9e27e9f3fce02bba8"
"checksum docopt 0.8.3 (registry+https://github.com/rust-lang/crates.io-index)" = "d8acd393692c503b168471874953a2531df0e9ab77d0b6bbc582395743300a4a"
"checksum dtoa 0.4.2 (registry+https://github.com/rust-lang/crates.io-index)" = "09c3753c3db574d215cba4ea76018483895d7bff25a31b49ba45db21c48e50ab"
"checksum edit-distance 2.0.0 (registry+https://github.com/rust-lang/crates.io-index)" = "6a34f5204fbc13582de418611cf3a7dcdd07c6d312a5b631597ba72c06b9d9c9"
"checksum either 1.4.0 (registry+https://github.com/rust-lang/crates.io-index)" = "740178ddf48b1a9e878e6d6509a1442a2d42fd2928aae8e7a6f8a36fb01981b3"
"checksum elastic-array 0.9.0 (registry+https://github.com/rust-lang/crates.io-index)" = "258ff6a9a94f648d0379dbd79110e057edbb53eb85cc237e33eadf8e5a30df85"
"checksum env_logger 0.4.3 (registry+https://github.com/rust-lang/crates.io-index)" = "3ddf21e73e016298f5cb37d6ef8e8da8e39f91f9ec8b0df44b7deb16a9f8cd5b"
"checksum error-chain 0.11.0 (registry+https://github.com/rust-lang/crates.io-index)" = "ff511d5dc435d703f4971bc399647c9bc38e20cb41452e3b9feb4765419ed3f3"
"checksum eth-secp256k1 0.5.7 (git+https://github.com/paritytech/rust-secp256k1)" = "<none>"
"checksum ethabi 5.1.0 (registry+https://github.com/rust-lang/crates.io-index)" = "7d8385a48c8ed984778dcca27efc0de162a191a14ed733a41a07d9b0cfaa999e"
"checksum ethabi-contract 5.0.3 (registry+https://github.com/rust-lang/crates.io-index)" = "ca2263c24359e827348ac99aa1f2e28ba5bab0d6c0b83941fa252de8a9e9c073"
"checksum ethabi-derive 5.0.5 (registry+https://github.com/rust-lang/crates.io-index)" = "9a357d3f4f249408af8d8b241b53b39a419328606825d3bb3fef841bb9d8ba13"
"checksum ethbloom 0.4.2 (registry+https://github.com/rust-lang/crates.io-index)" = "f240172b976e2421fa5485e45cd45287bbdb56d742aa3a1d77005c49071a8518"
"checksum ethereum-types 0.2.2 (registry+https://github.com/rust-lang/crates.io-index)" = "bad6fb0e4ab648f4d8d8314c340c47f9e805b085b78be1b8da4676534cb419df"
"checksum ethereum-types-serialize 0.2.1 (registry+https://github.com/rust-lang/crates.io-index)" = "4ac59a21a9ce98e188f3dace9eb67a6c4a3c67ec7fbc7218cb827852679dc002"
"checksum fdlimit 0.1.1 (registry+https://github.com/rust-lang/crates.io-index)" = "b1ee15a7050e5580b3712877157068ea713b245b080ff302ae2ca973cfcd9baa"
"checksum fixed-hash 0.1.3 (registry+https://github.com/rust-lang/crates.io-index)" = "21c520ebc46522d519aec9cba2b7115d49cea707d771b772c46bec61aa0daeb8"
"checksum flate2 0.2.20 (registry+https://github.com/rust-lang/crates.io-index)" = "e6234dd4468ae5d1e2dbb06fe2b058696fdc50a339c68a393aefbf00bc81e423"
"checksum fnv 1.0.5 (registry+https://github.com/rust-lang/crates.io-index)" = "6cc484842f1e2884faf56f529f960cc12ad8c71ce96cc7abba0a067c98fee344"
"checksum foreign-types 0.3.2 (registry+https://github.com/rust-lang/crates.io-index)" = "f6f339eb8adc052cd2ca78910fda869aefa38d22d5cb648e6485e4d3fc06f3b1"
"checksum foreign-types-shared 0.1.1 (registry+https://github.com/rust-lang/crates.io-index)" = "00b0228411908ca8685dba7fc2cdd70ec9990a6e753e89b6ac91a84c40fbaf4b"
"checksum fuchsia-zircon 0.3.3 (registry+https://github.com/rust-lang/crates.io-index)" = "2e9763c69ebaae630ba35f74888db465e49e259ba1bc0eda7d06f4a067615d82"
"checksum fuchsia-zircon-sys 0.3.3 (registry+https://github.com/rust-lang/crates.io-index)" = "3dcaa9ae7725d12cdb85b3ad99a434db70b468c09ded17e012d86b5c1010f7a7"
"checksum futures 0.1.18 (registry+https://github.com/rust-lang/crates.io-index)" = "0bab5b5e94f5c31fc764ba5dd9ad16568aae5d4825538c01d6bca680c9bf94a7"
"checksum futures-cpupool 0.1.8 (registry+https://github.com/rust-lang/crates.io-index)" = "ab90cde24b3319636588d0c35fe03b1333857621051837ed769faefb4c2162e4"
"checksum gcc 0.3.54 (registry+https://github.com/rust-lang/crates.io-index)" = "5e33ec290da0d127825013597dbdfc28bee4964690c7ce1166cbc2a7bd08b1bb"
"checksum getopts 0.2.15 (registry+https://github.com/rust-lang/crates.io-index)" = "65922871abd2f101a2eb0eaebadc66668e54a87ad9c3dd82520b5f86ede5eff9"
"checksum glob 0.2.11 (registry+https://github.com/rust-lang/crates.io-index)" = "8be18de09a56b60ed0edf84bc9df007e30040691af7acd1c41874faac5895bfb"
"checksum globset 0.2.1 (registry+https://github.com/rust-lang/crates.io-index)" = "464627f948c3190ae3d04b1bc6d7dca2f785bda0ac01278e6db129ad383dbeb6"
"checksum hamming 0.1.3 (registry+https://github.com/rust-lang/crates.io-index)" = "65043da274378d68241eb9a8f8f8aa54e349136f7b8e12f63e3ef44043cc30e1"
"checksum heapsize 0.4.2 (registry+https://github.com/rust-lang/crates.io-index)" = "1679e6ea370dee694f91f1dc469bf94cf8f52051d147aec3e1f9497c6fc22461"
"checksum heck 0.2.1 (registry+https://github.com/rust-lang/crates.io-index)" = "e0db42a2924a5d7d628685e7a8cf9a2edd628650a9d01efc3dde35d3cdd22451"
"checksum hex 0.2.0 (registry+https://github.com/rust-lang/crates.io-index)" = "d6a22814455d41612f41161581c2883c0c6a1c41852729b17d5ed88f01e153aa"
"checksum hidapi 0.3.1 (git+https://github.com/paritytech/hidapi-rs)" = "<none>"
"checksum httparse 1.2.3 (registry+https://github.com/rust-lang/crates.io-index)" = "af2f2dd97457e8fb1ae7c5a420db346af389926e36f43768b96f101546b04a07"
"checksum hyper 0.10.0-a.0 (git+https://github.com/paritytech/hyper)" = "<none>"
"checksum hyper 0.10.13 (registry+https://github.com/rust-lang/crates.io-index)" = "368cb56b2740ebf4230520e2b90ebb0461e69034d85d1945febd9b3971426db2"
"checksum hyper 0.11.2 (registry+https://github.com/rust-lang/crates.io-index)" = "641abc3e3fcf0de41165595f801376e01106bca1fd876dda937730e477ca004c"
"checksum hyper-tls 0.1.2 (registry+https://github.com/rust-lang/crates.io-index)" = "9c81fa95203e2a6087242c38691a0210f23e9f3f8f944350bd676522132e2985"
"checksum idna 0.1.4 (registry+https://github.com/rust-lang/crates.io-index)" = "014b298351066f1512874135335d62a789ffe78a9974f94b43ed5621951eaf7d"
"checksum igd 0.6.0 (registry+https://github.com/rust-lang/crates.io-index)" = "356a0dc23a4fa0f8ce4777258085d00a01ea4923b2efd93538fc44bf5e1bda76"
"checksum integer-encoding 1.0.3 (registry+https://github.com/rust-lang/crates.io-index)" = "a053c9c7dcb7db1f2aa012c37dc176c62e4cdf14898dee0eecc606de835b8acb"
"checksum interleaved-ordered 0.1.1 (registry+https://github.com/rust-lang/crates.io-index)" = "141340095b15ed7491bd3d4ced9d20cebfb826174b6bb03386381f62b01e3d77"
"checksum iovec 0.1.0 (registry+https://github.com/rust-lang/crates.io-index)" = "29d062ee61fccdf25be172e70f34c9f6efc597e1fb8f6526e8437b2046ab26be"
"checksum ipnetwork 0.12.7 (registry+https://github.com/rust-lang/crates.io-index)" = "2134e210e2a024b5684f90e1556d5f71a1ce7f8b12e9ac9924c67fb36f63b336"
"checksum isatty 0.1.3 (registry+https://github.com/rust-lang/crates.io-index)" = "fa500db770a99afe2a0f2229be2a3d09c7ed9d7e4e8440bf71253141994e240f"
"checksum itertools 0.5.10 (registry+https://github.com/rust-lang/crates.io-index)" = "4833d6978da405305126af4ac88569b5d71ff758581ce5a987dbfa3755f694fc"
"checksum itoa 0.3.4 (registry+https://github.com/rust-lang/crates.io-index)" = "8324a32baf01e2ae060e9de58ed0bc2320c9a2833491ee36cd3b4c414de4db8c"
"checksum jsonrpc-core 8.0.1 (git+https://github.com/paritytech/jsonrpc.git?branch=parity-1.10)" = "<none>"
"checksum jsonrpc-http-server 8.0.0 (git+https://github.com/paritytech/jsonrpc.git?branch=parity-1.10)" = "<none>"
"checksum jsonrpc-ipc-server 8.0.0 (git+https://github.com/paritytech/jsonrpc.git?branch=parity-1.10)" = "<none>"
"checksum jsonrpc-macros 8.0.0 (git+https://github.com/paritytech/jsonrpc.git?branch=parity-1.10)" = "<none>"
"checksum jsonrpc-pubsub 8.0.0 (git+https://github.com/paritytech/jsonrpc.git?branch=parity-1.10)" = "<none>"
"checksum jsonrpc-server-utils 8.0.0 (git+https://github.com/paritytech/jsonrpc.git?branch=parity-1.10)" = "<none>"
"checksum jsonrpc-tcp-server 8.0.0 (git+https://github.com/paritytech/jsonrpc.git?branch=parity-1.10)" = "<none>"
"checksum jsonrpc-ws-server 8.0.0 (git+https://github.com/paritytech/jsonrpc.git?branch=parity-1.10)" = "<none>"
"checksum kernel32-sys 0.2.2 (registry+https://github.com/rust-lang/crates.io-index)" = "7507624b29483431c0ba2d82aece8ca6cdba9382bff4ddd0f7490560c056098d"
"checksum language-tags 0.2.2 (registry+https://github.com/rust-lang/crates.io-index)" = "a91d884b6667cd606bb5a69aa0c99ba811a115fc68915e7056ec08a46e93199a"
"checksum lazy_static 0.2.8 (registry+https://github.com/rust-lang/crates.io-index)" = "3b37545ab726dd833ec6420aaba8231c5b320814b9029ad585555d2a03e94fbf"
"checksum lazy_static 1.0.0 (registry+https://github.com/rust-lang/crates.io-index)" = "c8f31047daa365f19be14b47c29df4f7c3b581832407daabe6ae77397619237d"
"checksum lazycell 0.5.1 (registry+https://github.com/rust-lang/crates.io-index)" = "3b585b7a6811fb03aa10e74b278a0f00f8dd9b45dc681f148bb29fa5cb61859b"
"checksum libc 0.2.36 (registry+https://github.com/rust-lang/crates.io-index)" = "1e5d97d6708edaa407429faa671b942dc0f2727222fb6b6539bf1db936e4b121"
"checksum libflate 0.1.11 (registry+https://github.com/rust-lang/crates.io-index)" = "a2aa04ec0100812d31a5366130ff9e793291787bc31da845bede4a00ea329830"
"checksum libusb 0.3.0 (git+https://github.com/paritytech/libusb-rs)" = "<none>"
"checksum libusb-sys 0.2.4 (git+https://github.com/paritytech/libusb-sys)" = "<none>"
"checksum linked-hash-map 0.4.2 (registry+https://github.com/rust-lang/crates.io-index)" = "7860ec297f7008ff7a1e3382d7f7e1dcd69efc94751a2284bafc3d013c2aa939"
"checksum linked-hash-map 0.5.0 (registry+https://github.com/rust-lang/crates.io-index)" = "2d2aab0478615bb586559b0114d94dd8eca4fdbb73b443adcb0d00b61692b4bf"
"checksum local-encoding 0.2.0 (registry+https://github.com/rust-lang/crates.io-index)" = "e1ceb20f39ff7ae42f3ff9795f3986b1daad821caaa1e1732a0944103a5a1a66"
"checksum log 0.3.8 (registry+https://github.com/rust-lang/crates.io-index)" = "880f77541efa6e5cc74e76910c9884d9859683118839d6a1dc3b11e63512565b"
"checksum lru-cache 0.1.1 (registry+https://github.com/rust-lang/crates.io-index)" = "4d06ff7ff06f729ce5f4e227876cb88d10bc59cd4ae1e09fbb2bde15c850dc21"
"checksum magenta 0.1.1 (registry+https://github.com/rust-lang/crates.io-index)" = "4bf0336886480e671965f794bc9b6fce88503563013d1bfb7a502c81fe3ac527"
"checksum magenta-sys 0.1.1 (registry+https://github.com/rust-lang/crates.io-index)" = "40d014c7011ac470ae28e2f76a02bfea4a8480f73e701353b49ad7a8d75f4699"
"checksum matches 0.1.6 (registry+https://github.com/rust-lang/crates.io-index)" = "100aabe6b8ff4e4a7e32c1c13523379802df0772b82466207ac25b013f193376"
"checksum memchr 2.0.1 (registry+https://github.com/rust-lang/crates.io-index)" = "796fba70e76612589ed2ce7f45282f5af869e0fdd7cc6199fa1aa1f1d591ba9d"
"checksum memmap 0.6.2 (registry+https://github.com/rust-lang/crates.io-index)" = "e2ffa2c986de11a9df78620c01eeaaf27d94d3ff02bf81bfcca953102dd0c6ff"
"checksum mime 0.2.6 (registry+https://github.com/rust-lang/crates.io-index)" = "ba626b8a6de5da682e1caa06bdb42a335aee5a84db8e5046a3e8ab17ba0a3ae0"
"checksum mime 0.3.4 (registry+https://github.com/rust-lang/crates.io-index)" = "e3d709ffbb330e1566dc2f2a3c9b58a5ad4a381f740b810cd305dc3f089bc160"
"checksum mime_guess 2.0.0-alpha.2 (registry+https://github.com/rust-lang/crates.io-index)" = "27a5e6679a0614e25adc14c6434ba84e41632b765a6d9cb2031a0cca682699ae"
"checksum miniz-sys 0.1.10 (registry+https://github.com/rust-lang/crates.io-index)" = "609ce024854aeb19a0ef7567d348aaa5a746b32fb72e336df7fcc16869d7e2b4"
"checksum mio 0.6.10 (registry+https://github.com/rust-lang/crates.io-index)" = "dbd91d3bfbceb13897065e97b2ef177a09a438cb33612b2d371bf568819a9313"
"checksum mio-named-pipes 0.1.4 (git+https://github.com/alexcrichton/mio-named-pipes)" = "<none>"
"checksum mio-uds 0.6.4 (registry+https://github.com/rust-lang/crates.io-index)" = "1731a873077147b626d89cc6c2a0db6288d607496c5d10c0cfcf3adc697ec673"
"checksum miow 0.2.1 (registry+https://github.com/rust-lang/crates.io-index)" = "8c1f2f3b1cf331de6896aabf6e9d55dca90356cc9960cca7eaaf408a355ae919"
"checksum msdos_time 0.1.5 (registry+https://github.com/rust-lang/crates.io-index)" = "65ba9d75bcea84e07812618fedf284a64776c2f2ea0cad6bca7f69739695a958"
"checksum multibase 0.6.0 (registry+https://github.com/rust-lang/crates.io-index)" = "b9c35dac080fd6e16a99924c8dfdef0af89d797dd851adab25feaffacf7850d6"
"checksum multihash 0.7.0 (registry+https://github.com/rust-lang/crates.io-index)" = "7d49add5f49eb08bfc4d01ff286b84a48f53d45314f165c2d6efe477222d24f3"
"checksum native-tls 0.1.5 (registry+https://github.com/rust-lang/crates.io-index)" = "f74dbadc8b43df7864539cedb7bc91345e532fdd913cfdc23ad94f4d2d40fbc0"
"checksum net2 0.2.31 (registry+https://github.com/rust-lang/crates.io-index)" = "3a80f842784ef6c9a958b68b7516bc7e35883c614004dd94959a4dca1b716c09"
"checksum nodrop 0.1.12 (registry+https://github.com/rust-lang/crates.io-index)" = "9a2228dca57108069a5262f2ed8bd2e82496d2e074a06d1ccc7ce1687b6ae0a2"
"checksum ntp 0.3.1 (registry+https://github.com/rust-lang/crates.io-index)" = "143149743832c6543b60a8ef2a26cd9122dfecec2b767158e852a7beecf6d7a0"
"checksum num 0.1.40 (registry+https://github.com/rust-lang/crates.io-index)" = "a311b77ebdc5dd4cf6449d81e4135d9f0e3b153839ac90e648a8ef538f923525"
"checksum num-bigint 0.1.40 (registry+https://github.com/rust-lang/crates.io-index)" = "8fd0f8dbb4c0960998958a796281d88c16fbe68d87b1baa6f31e2979e81fd0bd"
"checksum num-complex 0.1.40 (registry+https://github.com/rust-lang/crates.io-index)" = "503e668405c5492d67cf662a81e05be40efe2e6bcf10f7794a07bd9865e704e6"
"checksum num-integer 0.1.35 (registry+https://github.com/rust-lang/crates.io-index)" = "d1452e8b06e448a07f0e6ebb0bb1d92b8890eea63288c0b627331d53514d0fba"
"checksum num-iter 0.1.34 (registry+https://github.com/rust-lang/crates.io-index)" = "7485fcc84f85b4ecd0ea527b14189281cf27d60e583ae65ebc9c088b13dffe01"
"checksum num-rational 0.1.39 (registry+https://github.com/rust-lang/crates.io-index)" = "288629c76fac4b33556f4b7ab57ba21ae202da65ba8b77466e6d598e31990790"
"checksum num-traits 0.1.40 (registry+https://github.com/rust-lang/crates.io-index)" = "99843c856d68d8b4313b03a17e33c4bb42ae8f6610ea81b28abe076ac721b9b0"
"checksum num_cpus 1.7.0 (registry+https://github.com/rust-lang/crates.io-index)" = "514f0d73e64be53ff320680ca671b64fe3fb91da01e1ae2ddc99eb51d453b20d"
"checksum number_prefix 0.2.7 (registry+https://github.com/rust-lang/crates.io-index)" = "59a14be9c211cb9c602bad35ac99f41e9a84b44d71b8cbd3040e3bd02a214902"
"checksum ole32-sys 0.2.0 (registry+https://github.com/rust-lang/crates.io-index)" = "5d2c49021782e5233cd243168edfa8037574afed4eba4bbaf538b3d8d1789d8c"
"checksum openssl 0.9.23 (registry+https://github.com/rust-lang/crates.io-index)" = "169a4b9160baf9b9b1ab975418c673686638995ba921683a7f1e01470dcb8854"
"checksum openssl-sys 0.9.23 (registry+https://github.com/rust-lang/crates.io-index)" = "2200ffec628e3f14c39fc0131a301db214f1a7d584e36507ee8700b0c7fb7a46"
"checksum order-stat 0.1.3 (registry+https://github.com/rust-lang/crates.io-index)" = "efa535d5117d3661134dbf1719b6f0ffe06f2375843b13935db186cd094105eb"
"checksum ordered-float 0.5.0 (registry+https://github.com/rust-lang/crates.io-index)" = "58d25b6c0e47b20d05226d288ff434940296e7e2f8b877975da32f862152241f"
"checksum owning_ref 0.3.3 (registry+https://github.com/rust-lang/crates.io-index)" = "cdf84f41639e037b484f93433aa3897863b561ed65c6e59c7073d7c561710f37"
"checksum parity-dapps-glue 1.9.1 (registry+https://github.com/rust-lang/crates.io-index)" = "261c025c67ba416e9fe63aa9b3236520ce3c74cfbe43590c9cdcec4ccc8180e4"
"checksum parity-tokio-ipc 0.1.5 (git+https://github.com/nikvolf/parity-tokio-ipc)" = "<none>"
"checksum parity-ui-dev 1.9.0 (git+https://github.com/parity-js/shell.git?rev=7f2f1ec51d96fc6682a82e95e09ada2e9283e4a0)" = "<none>"
"checksum parity-ui-old-dev 1.9.0 (git+https://github.com/parity-js/dapp-wallet.git?rev=1a58bf4836c84e1632e27ef607b5a388abd2bf2d)" = "<none>"
"checksum parity-ui-old-precompiled 1.9.0 (git+https://github.com/js-dist-paritytech/parity-master-1-10-wallet.git?rev=4c067dfa1a17fe71ab2ca26b18c52dcbd0f4fc04)" = "<none>"
"checksum parity-ui-precompiled 1.9.0 (git+https://github.com/js-dist-paritytech/parity-master-1-10-shell.git?rev=ac243b5ce9ce10d5f9f6137e974f195e8403b68e)" = "<none>"
"checksum parity-wasm 0.23.0 (registry+https://github.com/rust-lang/crates.io-index)" = "b1ba4b1d4236b76694f6ab8d8d00cdbe1e37c6dd1b5c803d26721f27e097d4d9"
"checksum parity-wordlist 1.2.0 (registry+https://github.com/rust-lang/crates.io-index)" = "1d0dec124478845b142f68b446cbee953d14d4b41f1bc0425024417720dce693"
"checksum parking_lot 0.5.3 (registry+https://github.com/rust-lang/crates.io-index)" = "3e7f7c9857874e54afeb950eebeae662b1e51a2493666d2ea4c0a5d91dcf0412"
"checksum parking_lot_core 0.2.6 (registry+https://github.com/rust-lang/crates.io-index)" = "4f610cb9664da38e417ea3225f23051f589851999535290e077939838ab7a595"
"checksum percent-encoding 1.0.0 (registry+https://github.com/rust-lang/crates.io-index)" = "de154f638187706bde41d9b4738748933d64e6b37bdbffc0b47a97d16a6ae356"
"checksum phf 0.7.21 (registry+https://github.com/rust-lang/crates.io-index)" = "cb325642290f28ee14d8c6201159949a872f220c62af6e110a56ea914fbe42fc"
"checksum phf_codegen 0.7.21 (registry+https://github.com/rust-lang/crates.io-index)" = "d62594c0bb54c464f633175d502038177e90309daf2e0158be42ed5f023ce88f"
"checksum phf_generator 0.7.21 (registry+https://github.com/rust-lang/crates.io-index)" = "6b07ffcc532ccc85e3afc45865469bf5d9e4ef5bfcf9622e3cfe80c2d275ec03"
"checksum phf_shared 0.7.21 (registry+https://github.com/rust-lang/crates.io-index)" = "07e24b0ca9643bdecd0632f2b3da6b1b89bbb0030e0b992afc1113b23a7bc2f2"
"checksum pkg-config 0.3.9 (registry+https://github.com/rust-lang/crates.io-index)" = "3a8b4c6b8165cd1a1cd4b9b120978131389f64bdaf456435caa41e630edba903"
"checksum podio 0.1.5 (registry+https://github.com/rust-lang/crates.io-index)" = "e5422a1ee1bc57cc47ae717b0137314258138f38fd5f3cea083f43a9725383a0"
"checksum pretty_assertions 0.1.2 (registry+https://github.com/rust-lang/crates.io-index)" = "2412f3332a07c7a2a50168988dcc184f32180a9758ad470390e5f55e089f6b6e"
"checksum primal 0.2.3 (registry+https://github.com/rust-lang/crates.io-index)" = "0e31b86efadeaeb1235452171a66689682783149a6249ff334a2c5d8218d00a4"
"checksum primal-bit 0.2.4 (registry+https://github.com/rust-lang/crates.io-index)" = "686a64e2f50194c64942992af5799e6b6e8775b8f88c607d72ed0a2fd58b9b21"
"checksum primal-check 0.2.2 (registry+https://github.com/rust-lang/crates.io-index)" = "647c81b67bb9551a7b88d0bcd785ac35b7d0bf4b2f358683d7c2375d04daec51"
"checksum primal-estimate 0.2.1 (registry+https://github.com/rust-lang/crates.io-index)" = "56ea4531dde757b56906493c8604641da14607bf9cdaa80fb9c9cabd2429f8d5"
"checksum primal-sieve 0.2.8 (registry+https://github.com/rust-lang/crates.io-index)" = "c0911abe7b63ddec27527ba7579c3017f645eb992be6ddbfad605e34aca01876"
"checksum protobuf 1.4.1 (registry+https://github.com/rust-lang/crates.io-index)" = "568a15e4d572d9a5e63ae3a55f84328c984842887db179b40b4cc6a608bac6a4"
"checksum pulldown-cmark 0.0.3 (registry+https://github.com/rust-lang/crates.io-index)" = "8361e81576d2e02643b04950e487ec172b687180da65c731c03cf336784e6c07"
"checksum quasi 0.32.0 (registry+https://github.com/rust-lang/crates.io-index)" = "18c45c4854d6d1cf5d531db97c75880feb91c958b0720f4ec1057135fec358b3"
"checksum quasi_codegen 0.32.0 (registry+https://github.com/rust-lang/crates.io-index)" = "51b9e25fa23c044c1803f43ca59c98dac608976dd04ce799411edd58ece776d4"
"checksum quasi_macros 0.32.0 (registry+https://github.com/rust-lang/crates.io-index)" = "29cec87bc2816766d7e4168302d505dd06b0a825aed41b00633d296e922e02dd"
"checksum quick-error 1.2.1 (registry+https://github.com/rust-lang/crates.io-index)" = "eda5fe9b71976e62bc81b781206aaa076401769b2143379d3eb2118388babac4"
"checksum quote 0.3.15 (registry+https://github.com/rust-lang/crates.io-index)" = "7a6e920b65c65f10b2ae65c831a81a073a89edd28c7cce89475bff467ab4167a"
"checksum rand 0.3.20 (registry+https://github.com/rust-lang/crates.io-index)" = "512870020642bb8c221bf68baa1b2573da814f6ccfe5c9699b1c303047abe9b1"
"checksum rand 0.4.1 (registry+https://github.com/rust-lang/crates.io-index)" = "9d5f78082e6a6d042862611e9640cf20776185fee506cf6cf67e93c6225cee31"
"checksum rayon 0.8.2 (registry+https://github.com/rust-lang/crates.io-index)" = "b614fe08b6665cb9a231d07ac1364b0ef3cb3698f1239ee0c4c3a88a524f54c8"
"checksum rayon-core 1.3.0 (registry+https://github.com/rust-lang/crates.io-index)" = "e64b609139d83da75902f88fd6c01820046840a18471e4dfcd5ac7c0f46bea53"
"checksum redox_syscall 0.1.31 (registry+https://github.com/rust-lang/crates.io-index)" = "8dde11f18c108289bef24469638a04dce49da56084f2d50618b226e47eb04509"
"checksum regex 0.2.5 (registry+https://github.com/rust-lang/crates.io-index)" = "744554e01ccbd98fff8c457c3b092cd67af62a555a43bfe97ae8a0451f7799fa"
"checksum regex-syntax 0.4.1 (registry+https://github.com/rust-lang/crates.io-index)" = "ad890a5eef7953f55427c50575c680c42841653abd2b028b68cd223d157f62db"
"checksum reqwest 0.8.1 (registry+https://github.com/rust-lang/crates.io-index)" = "f73a8482e3b2b20ef5c07168b27048fc3778a012ce9b11a021556a450a01e9b5"
"checksum ring 0.12.1 (registry+https://github.com/rust-lang/crates.io-index)" = "6f7d28b30a72c01b458428e0ae988d4149c20d902346902be881e3edc4bb325c"
"checksum rocksdb 0.4.5 (git+https://github.com/paritytech/rust-rocksdb)" = "<none>"
"checksum rocksdb-sys 0.3.0 (git+https://github.com/paritytech/rust-rocksdb)" = "<none>"
"checksum rotor 0.6.3 (git+https://github.com/tailhook/rotor)" = "<none>"
"checksum rpassword 1.0.2 (registry+https://github.com/rust-lang/crates.io-index)" = "b273c91bd242ca03ad6d71c143b6f17a48790e61f21a6c78568fa2b6774a24a4"
"checksum rprompt 1.0.3 (registry+https://github.com/rust-lang/crates.io-index)" = "1601f32bc5858aae3cbfa1c645c96c4d820cc5c16be0194f089560c00b6eb625"
"checksum rust-crypto 0.2.36 (registry+https://github.com/rust-lang/crates.io-index)" = "f76d05d3993fd5f4af9434e8e436db163a12a9d40e1a58a726f27a01dfd12a2a"
"checksum rustc-demangle 0.1.5 (registry+https://github.com/rust-lang/crates.io-index)" = "aee45432acc62f7b9a108cc054142dac51f979e69e71ddce7d6fc7adf29e817e"
"checksum rustc-hex 1.0.0 (registry+https://github.com/rust-lang/crates.io-index)" = "0ceb8ce7a5e520de349e1fa172baeba4a9e8d5ef06c47471863530bc4972ee1e"
"checksum rustc-serialize 0.3.24 (registry+https://github.com/rust-lang/crates.io-index)" = "dcf128d1287d2ea9d80910b5f1120d0b8eede3fbf1abe91c40d39ea7d51e6fda"
"checksum rustc_version 0.2.1 (registry+https://github.com/rust-lang/crates.io-index)" = "b9743a7670d88d5d52950408ecdb7c71d8986251ab604d4689dd2ca25c9bca69"
"checksum safemem 0.2.0 (registry+https://github.com/rust-lang/crates.io-index)" = "e27a8b19b835f7aea908818e871f5cc3a5a186550c30773be987e155e8163d8f"
"checksum schannel 0.1.10 (registry+https://github.com/rust-lang/crates.io-index)" = "acece75e0f987c48863a6c792ec8b7d6c4177d4a027f8ccc72f849794f437016"
"checksum scoped-tls 0.1.0 (registry+https://github.com/rust-lang/crates.io-index)" = "f417c22df063e9450888a7561788e9bd46d3bb3c1466435b4eccb903807f147d"
"checksum scopeguard 0.3.2 (registry+https://github.com/rust-lang/crates.io-index)" = "c79eb2c3ac4bc2507cda80e7f3ac5b88bd8eae4c0914d5663e6a8933994be918"
"checksum security-framework 0.1.16 (registry+https://github.com/rust-lang/crates.io-index)" = "dfa44ee9c54ce5eecc9de7d5acbad112ee58755239381f687e564004ba4a2332"
"checksum security-framework-sys 0.1.16 (registry+https://github.com/rust-lang/crates.io-index)" = "5421621e836278a0b139268f36eee0dc7e389b784dc3f79d8f11aabadf41bead"
"checksum semver 0.6.0 (registry+https://github.com/rust-lang/crates.io-index)" = "7a3186ec9e65071a2095434b1f5bb24838d4e8e130f584c790f6033c79943537"
"checksum semver-parser 0.7.0 (registry+https://github.com/rust-lang/crates.io-index)" = "388a1df253eca08550bef6c72392cfe7c30914bf41df5269b68cbd6ff8f570a3"
"checksum serde 1.0.27 (registry+https://github.com/rust-lang/crates.io-index)" = "db99f3919e20faa51bb2996057f5031d8685019b5a06139b1ce761da671b8526"
"checksum serde_derive 1.0.27 (registry+https://github.com/rust-lang/crates.io-index)" = "f4ba7591cfe93755e89eeecdbcc668885624829b020050e6aec99c2a03bd3fd0"
"checksum serde_derive_internals 0.19.0 (registry+https://github.com/rust-lang/crates.io-index)" = "6e03f1c9530c3fb0a0a5c9b826bdd9246a5921ae995d75f512ac917fc4dd55b5"
"checksum serde_ignored 0.0.4 (registry+https://github.com/rust-lang/crates.io-index)" = "190e9765dcedb56be63b6e0993a006c7e3b071a016a304736e4a315dc01fb142"
"checksum serde_json 1.0.9 (registry+https://github.com/rust-lang/crates.io-index)" = "c9db7266c7d63a4c4b7fe8719656ccdd51acf1bed6124b174f933b009fb10bcb"
"checksum serde_urlencoded 0.5.1 (registry+https://github.com/rust-lang/crates.io-index)" = "ce0fd303af908732989354c6f02e05e2e6d597152870f2c6990efb0577137480"
"checksum sha1 0.2.0 (registry+https://github.com/rust-lang/crates.io-index)" = "cc30b1e1e8c40c121ca33b86c23308a090d19974ef001b4bf6e61fd1a0fb095c"
"checksum shell32-sys 0.1.1 (registry+https://github.com/rust-lang/crates.io-index)" = "72f20b8f3c060374edb8046591ba28f62448c369ccbdc7b02075103fb3a9e38d"
"checksum siphasher 0.1.3 (registry+https://github.com/rust-lang/crates.io-index)" = "833011ca526bd88f16778d32c699d325a9ad302fa06381cd66f7be63351d3f6d"
"checksum siphasher 0.2.2 (registry+https://github.com/rust-lang/crates.io-index)" = "0df90a788073e8d0235a67e50441d47db7c8ad9debd91cbf43736a2a92d36537"
"checksum skeptic 0.4.0 (registry+https://github.com/rust-lang/crates.io-index)" = "24ebf8a06f5f8bae61ae5bbc7af7aac4ef6907ae975130faba1199e5fe82256a"
"checksum slab 0.2.0 (registry+https://github.com/rust-lang/crates.io-index)" = "6dbdd334bd28d328dad1c41b0ea662517883d8880d8533895ef96c8003dec9c4"
"checksum slab 0.3.0 (registry+https://github.com/rust-lang/crates.io-index)" = "17b4fcaed89ab08ef143da37bc52adbcc04d4a69014f4c1208d6b51f0c47bc23"
"checksum smallvec 0.2.1 (registry+https://github.com/rust-lang/crates.io-index)" = "4c8cbcd6df1e117c2210e13ab5109635ad68a929fcbb8964dc965b76cb5ee013"
"checksum smallvec 0.4.3 (registry+https://github.com/rust-lang/crates.io-index)" = "8fcd03faf178110ab0334d74ca9631d77f94c8c11cc77fcb59538abf0025695d"
"checksum snappy 0.1.0 (git+https://github.com/paritytech/rust-snappy)" = "<none>"
"checksum snappy-sys 0.1.0 (git+https://github.com/paritytech/rust-snappy)" = "<none>"
"checksum spmc 0.2.2 (registry+https://github.com/rust-lang/crates.io-index)" = "cd1f11d1fb5fd41834e55ce0b85a186efbf2f2afd9fdb09e2c8d72f9bff1ad1a"
"checksum stable_deref_trait 1.0.0 (registry+https://github.com/rust-lang/crates.io-index)" = "15132e0e364248108c5e2c02e3ab539be8d6f5d52a01ca9bbf27ed657316f02b"
"checksum strsim 0.6.0 (registry+https://github.com/rust-lang/crates.io-index)" = "b4d15c810519a91cf877e7e36e63fe068815c678181439f2f29e2562147c3694"
"checksum subtle 0.1.0 (registry+https://github.com/rust-lang/crates.io-index)" = "7b811576c12506ff3f6da145585dc833edc32ee34c9fc021127d90e8134cc05c"
"checksum syn 0.11.11 (registry+https://github.com/rust-lang/crates.io-index)" = "d3b891b9015c88c576343b9b3e41c2c11a51c219ef067b264bd9c8aa9b441dad"
"checksum synom 0.11.3 (registry+https://github.com/rust-lang/crates.io-index)" = "a393066ed9010ebaed60b9eafa373d4b1baac186dd7e008555b0f702b51945b6"
"checksum syntex 0.58.1 (registry+https://github.com/rust-lang/crates.io-index)" = "a8f5e3aaa79319573d19938ea38d068056b826db9883a5d47f86c1cecc688f0e"
"checksum syntex_errors 0.58.1 (registry+https://github.com/rust-lang/crates.io-index)" = "867cc5c2d7140ae7eaad2ae9e8bf39cb18a67ca651b7834f88d46ca98faadb9c"
"checksum syntex_pos 0.58.1 (registry+https://github.com/rust-lang/crates.io-index)" = "13ad4762fe52abc9f4008e85c4fb1b1fe3aa91ccb99ff4826a439c7c598e1047"
"checksum syntex_syntax 0.58.1 (registry+https://github.com/rust-lang/crates.io-index)" = "6e0e4dbae163dd98989464c23dd503161b338790640e11537686f2ef0f25c791"
"checksum take 0.1.0 (registry+https://github.com/rust-lang/crates.io-index)" = "b157868d8ac1f56b64604539990685fa7611d8fa9e5476cf0c02cf34d32917c5"
"checksum target_info 0.1.0 (registry+https://github.com/rust-lang/crates.io-index)" = "c63f48baada5c52e65a29eef93ab4f8982681b67f9e8d29c7b05abcfec2b9ffe"
"checksum tempdir 0.3.5 (registry+https://github.com/rust-lang/crates.io-index)" = "87974a6f5c1dfb344d733055601650059a3363de2a6104819293baff662132d6"
"checksum term 0.4.6 (registry+https://github.com/rust-lang/crates.io-index)" = "fa63644f74ce96fbeb9b794f66aff2a52d601cbd5e80f4b97123e3899f4570f1"
"checksum term_size 0.3.1 (registry+https://github.com/rust-lang/crates.io-index)" = "9e5b9a66db815dcfd2da92db471106457082577c3c278d4138ab3e3b4e189327"
"checksum textwrap 0.9.0 (registry+https://github.com/rust-lang/crates.io-index)" = "c0b59b6b4b44d867f1370ef1bd91bfb262bf07bf0ae65c202ea2fbc16153b693"
"checksum thread_local 0.3.4 (registry+https://github.com/rust-lang/crates.io-index)" = "1697c4b57aeeb7a536b647165a2825faddffb1d3bad386d507709bd51a90bb14"
"checksum threadpool 1.7.1 (registry+https://github.com/rust-lang/crates.io-index)" = "e2f0c90a5f3459330ac8bc0d2f879c693bb7a2f59689c1083fc4ef83834da865"
"checksum time 0.1.38 (registry+https://github.com/rust-lang/crates.io-index)" = "d5d788d3aa77bc0ef3e9621256885555368b47bd495c13dd2e7413c89f845520"
"checksum tiny-keccak 1.4.1 (registry+https://github.com/rust-lang/crates.io-index)" = "58911ed5eb275a8fd2f1f0418ed360a42f59329864b64e1e95377a9024498c01"
"checksum tokio-core 0.1.9 (registry+https://github.com/rust-lang/crates.io-index)" = "e85d419699ec4b71bfe35bbc25bb8771e52eff0471a7f75c853ad06e200b4f86"
"checksum tokio-io 0.1.3 (registry+https://github.com/rust-lang/crates.io-index)" = "b4ab83e7adb5677e42e405fa4ceff75659d93c4d7d7dd22f52fcec59ee9f02af"
"checksum tokio-named-pipes 0.1.0 (git+https://github.com/nikvolf/tokio-named-pipes)" = "<none>"
"checksum tokio-proto 0.1.1 (registry+https://github.com/rust-lang/crates.io-index)" = "8fbb47ae81353c63c487030659494b295f6cb6576242f907f203473b191b0389"
"checksum tokio-service 0.1.0 (registry+https://github.com/rust-lang/crates.io-index)" = "24da22d077e0f15f55162bdbdc661228c1581892f52074fb242678d015b45162"
"checksum tokio-timer 0.1.2 (registry+https://github.com/rust-lang/crates.io-index)" = "6131e780037787ff1b3f8aad9da83bca02438b72277850dd6ad0d455e0e20efc"
"checksum tokio-tls 0.1.3 (registry+https://github.com/rust-lang/crates.io-index)" = "d88e411cac1c87e405e4090be004493c5d8072a370661033b1a64ea205ec2e13"
"checksum tokio-uds 0.1.5 (registry+https://github.com/rust-lang/crates.io-index)" = "6116c71be48f8f1656551fd16458247fdd6c03201d7893ad81189055fcde03e8"
"checksum toml 0.4.5 (registry+https://github.com/rust-lang/crates.io-index)" = "a7540f4ffc193e0d3c94121edb19b055670d369f77d5804db11ae053a45b6e7e"
"checksum traitobject 0.1.0 (registry+https://github.com/rust-lang/crates.io-index)" = "efd1f82c56340fdf16f2a953d7bda4f8fdffba13d93b00844c25572110b26079"
"checksum transient-hashmap 0.4.0 (registry+https://github.com/rust-lang/crates.io-index)" = "715254c8f0811be1a79ad3ea5e6fa3c8eddec2b03d7f5ba78cf093e56d79c24f"
"checksum trezor-sys 1.0.0 (git+https://github.com/paritytech/trezor-sys)" = "<none>"
"checksum typeable 0.1.2 (registry+https://github.com/rust-lang/crates.io-index)" = "1410f6f91f21d1612654e7cc69193b0334f909dcf2c790c4826254fbb86f8887"
"checksum uint 0.1.2 (registry+https://github.com/rust-lang/crates.io-index)" = "53a4340c35703f926ec365c6797bb4a7a10bb6b9affe29ca385c9d804401f5e3"
"checksum unicase 1.4.2 (registry+https://github.com/rust-lang/crates.io-index)" = "7f4765f83163b74f957c797ad9253caf97f103fb064d3999aea9568d09fc8a33"
"checksum unicase 2.1.0 (registry+https://github.com/rust-lang/crates.io-index)" = "284b6d3db520d67fbe88fd778c21510d1b0ba4a551e5d0fbb023d33405f6de8a"
"checksum unicode-bidi 0.3.4 (registry+https://github.com/rust-lang/crates.io-index)" = "49f2bd0c6468a8230e1db229cff8029217cf623c767ea5d60bfbd42729ea54d5"
"checksum unicode-normalization 0.1.5 (registry+https://github.com/rust-lang/crates.io-index)" = "51ccda9ef9efa3f7ef5d91e8f9b83bbe6955f9bf86aec89d5cce2c874625920f"
"checksum unicode-segmentation 1.2.0 (registry+https://github.com/rust-lang/crates.io-index)" = "a8083c594e02b8ae1654ae26f0ade5158b119bd88ad0e8227a5d8fcd72407946"
"checksum unicode-width 0.1.4 (registry+https://github.com/rust-lang/crates.io-index)" = "bf3a113775714a22dcb774d8ea3655c53a32debae63a063acc00a91cc586245f"
"checksum unicode-xid 0.0.4 (registry+https://github.com/rust-lang/crates.io-index)" = "8c1f860d7d29cf02cb2f3f359fd35991af3d30bac52c57d265a3c461074cb4dc"
"checksum unreachable 0.1.1 (registry+https://github.com/rust-lang/crates.io-index)" = "1f2ae5ddb18e1c92664717616dd9549dde73f539f01bd7b77c2edb2446bdff91"
"checksum unreachable 1.0.0 (registry+https://github.com/rust-lang/crates.io-index)" = "382810877fe448991dfc7f0dd6e3ae5d58088fd0ea5e35189655f84e6814fa56"
"checksum untrusted 0.5.1 (registry+https://github.com/rust-lang/crates.io-index)" = "f392d7819dbe58833e26872f5f6f0d68b7bbbe90fc3667e98731c4a15ad9a7ae"
"checksum url 1.5.1 (registry+https://github.com/rust-lang/crates.io-index)" = "eeb819346883532a271eb626deb43c4a1bb4c4dd47c519bd78137c3e72a4fe27"
"checksum utf8-ranges 1.0.0 (registry+https://github.com/rust-lang/crates.io-index)" = "662fab6525a98beff2921d7f61a39e7d59e0b425ebc7d0d9e66d316e55124122"
"checksum uuid 0.5.1 (registry+https://github.com/rust-lang/crates.io-index)" = "bcc7e3b898aa6f6c08e5295b6c89258d1331e9ac578cc992fb818759951bdc22"
"checksum vcpkg 0.2.2 (registry+https://github.com/rust-lang/crates.io-index)" = "9e0a7d8bed3178a8fb112199d466eeca9ed09a14ba8ad67718179b4fd5487d0b"
"checksum vec_map 0.8.0 (registry+https://github.com/rust-lang/crates.io-index)" = "887b5b631c2ad01628bbbaa7dd4c869f80d3186688f8d0b6f58774fbe324988c"
"checksum vecio 0.1.0 (registry+https://github.com/rust-lang/crates.io-index)" = "0795a11576d29ae80525a3fda315bf7b534f8feb9d34101e5fe63fb95bb2fd24"
"checksum vergen 0.1.1 (registry+https://github.com/rust-lang/crates.io-index)" = "8c3365f36c57e5df714a34be40902b27a992eeddb9996eca52d0584611cf885d"
"checksum version_check 0.1.3 (registry+https://github.com/rust-lang/crates.io-index)" = "6b772017e347561807c1aa192438c5fd74242a670a6cffacc40f2defd1dc069d"
"checksum void 1.0.2 (registry+https://github.com/rust-lang/crates.io-index)" = "6a02e4885ed3bc0f2de90ea6dd45ebcbb66dacffe03547fadbb0eeae2770887d"
"checksum wasm-utils 0.1.0 (git+https://github.com/paritytech/wasm-utils)" = "<none>"
"checksum wasmi 0.0.0 (git+https://github.com/pepyakin/wasmi)" = "<none>"
"checksum winapi 0.2.8 (registry+https://github.com/rust-lang/crates.io-index)" = "167dc9d6949a9b857f3451275e911c3f44255842c1f7a76f33c55103a909087a"
"checksum winapi 0.3.4 (registry+https://github.com/rust-lang/crates.io-index)" = "04e3bd221fcbe8a271359c04f21a76db7d0c6028862d1bb5512d85e1e2eb5bb3"
"checksum winapi-build 0.1.1 (registry+https://github.com/rust-lang/crates.io-index)" = "2d315eee3b34aca4797b2da6b13ed88266e6d612562a0c46390af8299fc699bc"
"checksum winapi-i686-pc-windows-gnu 0.4.0 (registry+https://github.com/rust-lang/crates.io-index)" = "ac3b87c63620426dd9b991e5ce0329eff545bccbbb34f3be09ff6fb6ab51b7b6"
"checksum winapi-x86_64-pc-windows-gnu 0.4.0 (registry+https://github.com/rust-lang/crates.io-index)" = "712e227841d057c1ee1cd2fb22fa7e5a5461ae8e48fa2ca79ec42cfc1931183f"
"checksum ws 0.7.5 (git+https://github.com/tomusdrw/ws-rs)" = "<none>"
"checksum ws2_32-sys 0.2.1 (registry+https://github.com/rust-lang/crates.io-index)" = "d59cefebd0c892fa2dd6de581e937301d8552cb44489cdff035c6187cb63fa5e"
"checksum xdg 2.1.0 (registry+https://github.com/rust-lang/crates.io-index)" = "a66b7c2281ebde13cf4391d70d4c7e5946c3c25e72a7b859ca8f677dcd0b0c61"
"checksum xml-rs 0.3.6 (registry+https://github.com/rust-lang/crates.io-index)" = "7ec6c39eaa68382c8e31e35239402c0a9489d4141a8ceb0c716099a0b515b562"
"checksum xmltree 0.3.2 (registry+https://github.com/rust-lang/crates.io-index)" = "472a9d37c7c53ab2391161df5b89b1f3bf76dab6ab150d7941ecbdd832282082"
"checksum zip 0.1.19 (registry+https://github.com/rust-lang/crates.io-index)" = "c0deac03fc7d43abcf19f2c2db6bd9289f9ea3d31f350e26eb0ed8b4117983c1"<|MERGE_RESOLUTION|>--- conflicted
+++ resolved
@@ -465,12 +465,7 @@
  "ethkey 0.3.0",
  "ethstore 0.2.0",
  "evm 0.1.0",
-<<<<<<< HEAD
- "fetch 0.1.0",
- "hardware-wallet 1.9.0",
-=======
  "hardware-wallet 1.11.0",
->>>>>>> f48b09b7
  "hashdb 0.1.1",
  "heapsize 0.4.2 (registry+https://github.com/rust-lang/crates.io-index)",
  "itertools 0.5.10 (registry+https://github.com/rust-lang/crates.io-index)",
