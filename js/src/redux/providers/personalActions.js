--- conflicted
+++ resolved
@@ -27,11 +27,7 @@
 
   Object.keys(accountsInfo || {})
     .map((address) => Object.assign({}, accountsInfo[address], { address }))
-<<<<<<< HEAD
-    .filter((account) => !account.meta.deleted)
-=======
     .filter((account) => account.uuid || !account.meta.deleted)
->>>>>>> 2d6656fc
     .forEach((account) => {
       if (account.uuid) {
         accounts[account.address] = account;
