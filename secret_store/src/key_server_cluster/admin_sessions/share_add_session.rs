// Copyright 2015-2017 Parity Technologies (UK) Ltd.
// This file is part of Parity.

// Parity is free software: you can redistribute it and/or modify
// it under the terms of the GNU General Public License as published by
// the Free Software Foundation, either version 3 of the License, or
// (at your option) any later version.

// Parity is distributed in the hope that it will be useful,
// but WITHOUT ANY WARRANTY; without even the implied warranty of
// MERCHANTABILITY or FITNESS FOR A PARTICULAR PURPOSE.  See the
// GNU General Public License for more details.

// You should have received a copy of the GNU General Public License
// along with Parity.  If not, see <http://www.gnu.org/licenses/>.

use std::sync::Arc;
use std::collections::{BTreeSet, BTreeMap};
use bigint::hash::H256;
use ethkey::{Public, Secret, Signature};
use parking_lot::{Mutex, Condvar};
use key_server_cluster::{Error, SessionId, NodeId, DocumentKeyShare, DocumentKeyShareVersion, KeyStorage};
use key_server_cluster::cluster::Cluster;
use key_server_cluster::cluster_sessions::ClusterSession;
use key_server_cluster::math;
use key_server_cluster::message::{Message, ShareAddMessage, ShareAddConsensusMessage, ConsensusMessageOfShareAdd,
	InitializeConsensusSessionOfShareAdd, KeyShareCommon, NewKeysDissemination, ShareAddError,
	ConfirmConsensusInitialization};
use key_server_cluster::jobs::job_session::JobTransport;
use key_server_cluster::jobs::dummy_job::{DummyJob, DummyJobTransport};
use key_server_cluster::jobs::servers_set_change_access_job::{ServersSetChangeAccessJob, ServersSetChangeAccessRequest};
use key_server_cluster::jobs::consensus_session::{ConsensusSessionParams, ConsensusSessionState, ConsensusSession};
use key_server_cluster::admin_sessions::ShareChangeSessionMeta;

/// Share addition session transport.
pub trait SessionTransport: Clone + JobTransport<PartialJobRequest=ServersSetChangeAccessRequest, PartialJobResponse=bool> {
	/// Get all connected nodes. Since ShareAdd session requires all cluster nodes to be connected, this set equals to all known cluster nodes set.
	fn nodes(&self) -> BTreeSet<NodeId>;
	/// Send message to given node.
	fn send(&self, node: &NodeId, message: ShareAddMessage) -> Result<(), Error>;
	/// Set data for master node (sent to slave nodes in consensus session initialization message).
	fn set_master_data(&mut self, consensus_group: BTreeSet<NodeId>, id_numbers: BTreeMap<NodeId, Option<Secret>>);
}

/// Share addition session.
/// Based on "Efficient Multi-Party Digital Signature using Adaptive Secret Sharing for Low-Power Devices in Wireless Networks" paper:
/// http://www.wu.ece.ufl.edu/mypapers/msig.pdf
/// Brief overview:
/// 1) initialization: master node (which has received request for shares addition the message) asks all other nodes to support addition
/// 2) key refreshing distribution (KRD): node generates new random polynom && sends required data to all other nodes
/// 3) key refreshing verification (KRV): node verifies received data
/// 4) node updates its own key share using generated (&& received) data
pub struct SessionImpl<T: SessionTransport> {
	/// Session core.
	core: SessionCore<T>,
	/// Session data.
	data: Mutex<SessionData<T>>,
}

/// Immutable session data.
struct SessionCore<T: SessionTransport> {
	/// Session metadata.
	pub meta: ShareChangeSessionMeta,
	/// Session-level nonce.
	pub nonce: u64,
	/// Original key share (for old nodes only).
	pub key_share: Option<DocumentKeyShare>,
	/// Session transport to communicate to other cluster nodes.
	pub transport: T,
	/// Key storage.
	pub key_storage: Arc<KeyStorage>,
	/// Administrator public key.
	pub admin_public: Option<Public>,
	/// SessionImpl completion condvar.
	pub completed: Condvar,
}

/// Share add consensus session type.
type ShareAddChangeConsensusSession<T> = ConsensusSession<ServersSetChangeAccessJob, T, DummyJob, DummyJobTransport>;

/// Mutable session data.
struct SessionData<T: SessionTransport> {
	/// Session state.
	pub state: SessionState,
	/// Key version to use for decryption.
	pub version: Option<H256>,
	/// Consensus session.
	pub consensus_session: Option<ShareAddChangeConsensusSession<T>>,
<<<<<<< HEAD
	/// NewKeyShare: threshold.
	pub key_share_threshold: Option<usize>,
	/// NewKeyShare: author.
	pub key_share_author: Option<Public>,
	/// NewKeyShare: joint public.
	pub key_share_joint_public: Option<Public>,
	/// NewKeyShare: Common (shared) encryption point.
	pub key_share_common_point: Option<Public>,
	/// NewKeyShare: Encrypted point.
	pub key_share_encrypted_point: Option<Public>,
=======
	/// NewKeyShare (for nodes being added).
	pub new_key_share: Option<NewKeyShare>,
>>>>>>> 81d4187d
	/// Nodes id numbers.
	pub id_numbers: Option<BTreeMap<NodeId, Option<Secret>>>,
	/// Secret subshares received from nodes.
	pub secret_subshares: Option<BTreeMap<NodeId, Option<Secret>>>,
	/// Share add change result.
	pub result: Option<Result<(), Error>>,
}

/// New key share.
struct NewKeyShare {
	/// NewKeyShare: threshold.
	pub threshold: usize,
	/// NewKeyShare: author.
	pub author: Public,
	/// NewKeyShare: joint public.
	pub joint_public: Public,
	/// NewKeyShare: Common (shared) encryption point.
	pub common_point: Option<Public>,
	/// NewKeyShare: Encrypted point.
	pub encrypted_point: Option<Public>,
}

/// Session state.
#[derive(Debug, PartialEq)]
enum SessionState {
	/// State when consensus is establishing.
	ConsensusEstablishing,
	/// Waiting for keys dissemination.
	WaitingForKeysDissemination,
	/// Session is completed.
	Finished,
}

/// SessionImpl creation parameters
pub struct SessionParams<T: SessionTransport> {
	/// Session metadata.
	pub meta: ShareChangeSessionMeta,
	/// Session transport.
	pub transport: T,
	/// Key storage.
	pub key_storage: Arc<KeyStorage>,
	/// Administrator public key.
	pub admin_public: Option<Public>,
	/// Session nonce.
	pub nonce: u64,
}

/// Isolated ShareAdd session transport.
#[derive(Clone)]
pub struct IsolatedSessionTransport {
	/// Key id.
	session: SessionId,
	/// Key version.
	version: Option<H256>,
	/// Session-level nonce.
	nonce: u64,
	/// Consensus group.
	consensus_group: Option<BTreeSet<NodeId>>,
	/// Id numbers of all new nodes.
	id_numbers: Option<BTreeMap<NodeId, Option<Secret>>>,
	/// Cluster.
	cluster: Arc<Cluster>,
}

impl<T> SessionImpl<T> where T: SessionTransport {
	/// Create new share addition session.
	pub fn new(params: SessionParams<T>) -> Result<Self, Error> {
		let key_share = params.key_storage
			.get(&params.meta.id)
			.map_err(|e| Error::KeyStorage(e.into()))?;

		Ok(SessionImpl {
			core: SessionCore {
				meta: params.meta,
				nonce: params.nonce,
				key_share: key_share,
				transport: params.transport,
				key_storage: params.key_storage,
				admin_public: params.admin_public,
				completed: Condvar::new(),
			},
			data: Mutex::new(SessionData {
				state: SessionState::ConsensusEstablishing,
				version: None,
				consensus_session: None,
<<<<<<< HEAD
				key_share_threshold: None,
				key_share_author: None,
				key_share_joint_public: None,
				key_share_common_point: None,
				key_share_encrypted_point: None,
=======
				new_key_share: None,
>>>>>>> 81d4187d
				id_numbers: None,
				secret_subshares: None,
				result: None,
			}),
		})
	}

	/// Set pre-established consensus data.
	pub fn set_consensus_output(&self, version: &H256, consensus_group: BTreeSet<NodeId>, mut new_nodes_map: BTreeMap<NodeId, Option<Secret>>) -> Result<(), Error> {
		let mut data = self.data.lock();

		// check state
		if data.state != SessionState::ConsensusEstablishing || data.consensus_session.is_some() || data.id_numbers.is_some() || data.secret_subshares.is_some() {
			return Err(Error::InvalidStateForRequest);
		}

		// key share version is required on ShareAdd master node
		if let Some(key_share) = self.core.key_share.as_ref() {
			if let Ok(key_version) = key_share.version(version) {
				for (node, id_number) in &key_version.id_numbers {
					{
						let external_id_number = new_nodes_map.get(node);
						match external_id_number {
							Some(&Some(ref external_id_number)) => {
								if external_id_number == id_number {
									continue;
								}
								return Err(Error::ConsensusUnreachable);
							},
							Some(&None) => (),
							None => return Err(Error::ConsensusUnreachable),
						}
					}

					new_nodes_map.insert(node.clone(), Some(id_number.clone()));
				}

				// check that all id_numbers are filled
				if new_nodes_map.values().any(Option::is_none) {
					return Err(Error::ConsensusUnreachable);
				}
			}
		}

		// check passed consensus data
		Self::check_nodes_map(&self.core, version, &consensus_group, &new_nodes_map)?;

		// update data
		data.version = Some(version.clone());
		data.id_numbers = Some(new_nodes_map);
		data.secret_subshares = Some(consensus_group.into_iter()
			.map(|n| (n, None))
			.collect());

		Ok(())
	}

	/// Initialize share add session on master node.
	pub fn initialize(&self, version: Option<H256>, new_nodes_set: Option<BTreeSet<NodeId>>, old_set_signature: Option<Signature>, new_set_signature: Option<Signature>) -> Result<(), Error> {
		debug_assert_eq!(self.core.meta.self_node_id, self.core.meta.master_node_id);

		let mut data = self.data.lock();

		// check state
		if data.state != SessionState::ConsensusEstablishing || data.consensus_session.is_some() {
			return Err(Error::InvalidStateForRequest);
		}

		// if consensus is pre-established => start sending ShareAdd-specific messages
		let is_consensus_pre_established = data.id_numbers.is_some();
		if is_consensus_pre_established {
			return Self::on_consensus_established(&self.core, &mut *data);
		}

		// else => prepare to start consensus session
		// require all initialization params for consensus session
		let version = version.ok_or(Error::InvalidMessage)?;
		let old_set_signature = old_set_signature.ok_or(Error::InvalidMessage)?;
		let new_set_signature = new_set_signature.ok_or(Error::InvalidMessage)?;
		let new_nodes_set = new_nodes_set.ok_or(Error::InvalidMessage)?;
		let admin_public = self.core.admin_public.as_ref().cloned().ok_or(Error::ConsensusUnreachable)?;

		// key share version is required on ShareAdd master node
		let key_share = self.core.key_share.as_ref().ok_or_else(|| Error::KeyStorage("key share is not found on master node".into()))?;
		let key_version = key_share.version(&version).map_err(|e| Error::KeyStorage(e.into()))?;

		// old nodes set is all non-isolated owners of version holders
		let non_isolated_nodes = self.core.transport.nodes();
		let old_nodes_set: BTreeSet<_> = key_version.id_numbers.keys()
			.filter(|n| non_isolated_nodes.contains(n))
			.cloned()
			.collect();

		// new nodes map contains previous id_numbers for old nodes && random number for new nodes
		let mut new_nodes_map = BTreeMap::new();
		for new_node in new_nodes_set.into_iter().filter(|n| non_isolated_nodes.contains(n)) {
			new_nodes_map.insert(new_node, match key_version.id_numbers.get(&new_node) {
				Some(old_id_number) => Some(old_id_number.clone()),
				None => Some(math::generate_random_scalar()?),
			});
		}

		// let's select consensus group
		let consensus_group: BTreeSet<_> = ::std::iter::once(self.core.meta.self_node_id.clone())
			.chain(old_nodes_set.iter()
				.filter(|n| **n != self.core.meta.self_node_id && non_isolated_nodes.contains(*n))
				.take(key_share.threshold)
				.cloned())
			.collect();

		// now check nodes map
		Self::check_nodes_map(&self.core, &version, &consensus_group, &new_nodes_map)?;

		// prepare consensus session transport
		let mut consensus_transport = self.core.transport.clone();
		consensus_transport.set_master_data(consensus_group.clone(), new_nodes_map.clone());

		// create && initialize consensus session
		let mut consensus_session = ConsensusSession::new(ConsensusSessionParams {
			meta: self.core.meta.clone().into_consensus_meta(new_nodes_map.len())?,
			consensus_executor: ServersSetChangeAccessJob::new_on_master(admin_public,
				old_nodes_set.clone(),
				new_nodes_map.keys().cloned().collect(),
				old_set_signature,
				new_set_signature),
			consensus_transport: consensus_transport,
		})?;
		consensus_session.initialize(new_nodes_map.keys().cloned().collect())?;

		// update data
		data.version = Some(version);
		data.consensus_session = Some(consensus_session);
		data.id_numbers = Some(new_nodes_map);
		data.secret_subshares = Some(consensus_group.into_iter().map(|n| (n, None)).collect());

		Ok(())
	}

	/// Process single message.
	pub fn process_message(&self, sender: &NodeId, message: &ShareAddMessage) -> Result<(), Error> {
		if self.core.nonce != message.session_nonce() {
			return Err(Error::ReplayProtection);
		}

		match message {
			&ShareAddMessage::ShareAddConsensusMessage(ref message) =>
				self.on_consensus_message(sender, message),
			&ShareAddMessage::KeyShareCommon(ref message) =>
				self.on_common_key_share_data(sender, message),
			&ShareAddMessage::NewKeysDissemination(ref message) =>
				self.on_new_keys_dissemination(sender, message),
			&ShareAddMessage::ShareAddError(ref message) => {
				self.on_session_error(sender, Error::Io(message.error.clone().into()));
				Ok(())
			},
		}
	}

	/// When consensus-related message is received.
	pub fn on_consensus_message(&self, sender: &NodeId, message: &ShareAddConsensusMessage) -> Result<(), Error> {
		debug_assert!(self.core.meta.id == *message.session);
		debug_assert!(sender != &self.core.meta.self_node_id);

		// start slave consensus session if needed
		let mut data = self.data.lock();
		match &message.message {
			&ConsensusMessageOfShareAdd::InitializeConsensusSession(ref message)
				if data.consensus_session.is_none() && sender == &self.core.meta.master_node_id => {
					let admin_public = self.core.admin_public.as_ref().cloned().ok_or(Error::ConsensusUnreachable)?;
					data.consensus_session = Some(ConsensusSession::new(ConsensusSessionParams {
						meta: self.core.meta.clone().into_consensus_meta(message.new_nodes_map.len())?,
						consensus_executor: ServersSetChangeAccessJob::new_on_slave(admin_public),
						consensus_transport: self.core.transport.clone(),
					})?);
				},
			_ => (),
		};

		// process consensus message
		let (is_establishing_consensus, is_consensus_established, version, new_nodes_map, consensus_group) = {
			let consensus_session = data.consensus_session.as_mut().ok_or(Error::InvalidMessage)?;
			let is_establishing_consensus = consensus_session.state() == ConsensusSessionState::EstablishingConsensus;

			let (version, new_nodes_map, consensus_group) = match &message.message {
				&ConsensusMessageOfShareAdd::InitializeConsensusSession(ref message) => {
					consensus_session.on_consensus_partial_request(sender, ServersSetChangeAccessRequest::from(message))?;

					let version = message.version.clone().into();
					let consensus_group = message.consensus_group.iter().cloned().map(Into::into).collect();
					let new_nodes_map: BTreeMap<_, _> = message.new_nodes_map.iter()
						.map(|(n, nn)| (n.clone().into(), Some(nn.clone().into())))
						.collect();

					// check that all id_numbers are filled
					if new_nodes_map.values().any(Option::is_none) {
						return Err(Error::ConsensusUnreachable);
					}

					// check old set of nodes
					Self::check_nodes_map(&self.core, &version, &consensus_group, &new_nodes_map)?;

					(Some(version), Some(new_nodes_map), Some(consensus_group))
				},
				&ConsensusMessageOfShareAdd::ConfirmConsensusInitialization(ref message) => {
					consensus_session.on_consensus_partial_response(sender, message.is_confirmed)?;
					(None, None, None)
				},
			};

			(
				is_establishing_consensus,
				consensus_session.state() == ConsensusSessionState::ConsensusEstablished,
				version,
				new_nodes_map,
				consensus_group,
			)
		};

		// update data
		if let Some(version) = version {
			data.version = Some(version);
		}
		if let Some(new_nodes_map) = new_nodes_map {
			data.id_numbers = Some(new_nodes_map);
		}
		if let Some(consensus_group) = consensus_group {
			data.secret_subshares = Some(consensus_group.into_iter().map(|n| (n, None)).collect());
		}

		// if consensus is stablished, proceed
		if !is_establishing_consensus || !is_consensus_established || self.core.meta.self_node_id != self.core.meta.master_node_id {
			return Ok(());
		}

		Self::on_consensus_established(&self.core, &mut *data)
	}

	/// When common key share data is received by new node.
	pub fn on_common_key_share_data(&self, sender: &NodeId, message: &KeyShareCommon) -> Result<(), Error> {
		debug_assert!(self.core.meta.id == *message.session);
		debug_assert!(sender != &self.core.meta.self_node_id);

		// only master can send this message
		if sender != &self.core.meta.master_node_id {
			return Err(Error::InvalidMessage);
		}

		let mut data = self.data.lock();

		// check state
		if data.state != SessionState::ConsensusEstablishing || data.id_numbers.is_none() {
			return Ok(());
		}

		// we only expect this message once
<<<<<<< HEAD
		if data.key_share_threshold.is_some() || data.key_share_author.is_some() ||
			data.key_share_common_point.is_some() || data.key_share_encrypted_point.is_some() ||
			data.key_share_joint_public.is_some() {
=======
		if data.new_key_share.is_some() {
>>>>>>> 81d4187d
			return Err(Error::InvalidStateForRequest);
		}

		// check if we actually waiting for this message
		{
			let version = data.version.as_ref().ok_or(Error::InvalidStateForRequest)?;
			let key_version = self.core.key_share.as_ref().and_then(|ks| ks.version(version).ok());
			if key_version.is_some() {
				return Ok(());
			}
		}

		// update data
		data.state = SessionState::WaitingForKeysDissemination;
<<<<<<< HEAD
		data.key_share_threshold = Some(message.threshold);
		data.key_share_author = Some(message.author.clone().into());
		data.key_share_joint_public = Some(message.joint_public.clone().into());
		data.key_share_common_point = message.common_point.clone().map(Into::into);
		data.key_share_encrypted_point = message.encrypted_point.clone().map(Into::into);
=======
		data.new_key_share = Some(NewKeyShare {
			threshold: message.threshold,
			author: message.author.clone().into(),
			joint_public: message.joint_public.clone().into(),
			common_point: message.common_point.clone().map(Into::into),
			encrypted_point: message.encrypted_point.clone().map(Into::into),
		});
>>>>>>> 81d4187d

		let id_numbers = data.id_numbers.as_mut()
			.expect("common key share data is expected after initialization; id_numers are filled during initialization; qed");
		for (node, id_number) in &message.id_numbers {
			let id_number: Secret = id_number.clone().into();
			{
				let local_id_number = id_numbers.get(&node.clone().into());
				match local_id_number {
					Some(&Some(ref local_id_number)) => {
						if *local_id_number == id_number {
							continue;
						}

						return Err(Error::ConsensusUnreachable);
					},
					Some(&None) => (),
					None => continue, // can happen for isolated nodes
				}
			}

			id_numbers.insert(node.clone().into(), Some(id_number));
		}

		Ok(())
	}

	/// When keys dissemination message is received.
	pub fn on_new_keys_dissemination(&self, sender: &NodeId, message: &NewKeysDissemination) -> Result<(), Error> {
		debug_assert!(self.core.meta.id == *message.session);
		debug_assert!(sender != &self.core.meta.self_node_id);

		let mut data = self.data.lock();

		// check state
		if data.state == SessionState::ConsensusEstablishing && data.secret_subshares.is_some() {
			data.state = SessionState::WaitingForKeysDissemination;
		} else if data.state != SessionState::WaitingForKeysDissemination {
			return Err(Error::InvalidStateForRequest);
		}

		// update data
		let explanation = "secret_subshares is filled during initialization; keys are disseminated after initialization; qed";
		{
			match data.secret_subshares.as_ref().expect(explanation).get(sender) {
				None => return Err(Error::InvalidMessage),
				Some(&Some(_)) => return Err(Error::InvalidMessage),
				Some(&None) => (),
			};

			let secret_subshare = Self::compute_secret_subshare(&self.core, &mut *data, sender, &message.secret_subshare.clone().into())?;
			*data.secret_subshares.as_mut().expect(explanation)
				.get_mut(sender)
				.expect("checked couple of lines above; qed") = Some(secret_subshare);
		}

		// if we have received subshare from master node, it means that we should start dissemination
		if sender == &self.core.meta.master_node_id {
			Self::on_consensus_established(&self.core, &mut *data)?;
		}

		// check if shares from all nodes are received
		if data.secret_subshares.as_ref().expect(explanation).values().any(|v| v.is_none()) {
			return Ok(())
		}

		// TODO [Trust]: find a way to verificate keys
		Self::complete_session(&self.core, &mut *data)
	}

	/// Check nodes map.
	fn check_nodes_map(core: &SessionCore<T>, version: &H256, consensus_group: &BTreeSet<NodeId>, new_nodes_map: &BTreeMap<NodeId, Option<Secret>>) -> Result<(), Error> {
		// check if this node has given version
		let has_this_version = match core.key_share.as_ref() {
			Some(key_share) => key_share.version(version).is_ok(),
			None => false,
		};

		// check && update passed data
		match has_this_version {
			true => {
				// check if version exists
				let explanation = "has_this_version is true; it is true if we have given version of the key; qed";
				let key_share = core.key_share.as_ref().expect(explanation);
				let key_version = key_share.version(version).expect(explanation);

				// there must be exactly thresold + 1 nodes in consensus group
				if consensus_group.len() != key_share.threshold + 1 {
					return Err(Error::ConsensusUnreachable);
				}

				// every non-isolated node must be a part of new_nodes_set
				let non_isolated_nodes = core.transport.nodes();
				if key_version.id_numbers.keys().any(|n| non_isolated_nodes.contains(n) && !new_nodes_map.contains_key(n)) {
					return Err(Error::ConsensusUnreachable);
				}

				// there must be at least one new node in new_nodes_map
				if key_version.id_numbers.len() >= new_nodes_map.len() {
					return Err(Error::ConsensusUnreachable);
				}
			},
			false => {
				// if we do not have a share, we should not be a part of consenus group
				// but we must be on new nodes set, since this is a ShareAdd session
				if consensus_group.contains(&core.meta.self_node_id) ||
					!new_nodes_map.contains_key(&core.meta.self_node_id) {
					return Err(Error::ConsensusUnreachable);
				}
			},
		}

		// master node must always be a part of consensus group
		if !consensus_group.contains(&core.meta.master_node_id) {
			return Err(Error::ConsensusUnreachable);
		}

		// master node must always be a part of new_nodes_map
		if !new_nodes_map.contains_key(&core.meta.master_node_id) {
			return Err(Error::ConsensusUnreachable);
		}

		Ok(())
	}

	/// Start sending ShareAdd-specific messages, when consensus is established.
	fn on_consensus_established(core: &SessionCore<T>, data: &mut SessionData<T>) -> Result<(), Error> {
		// update state
		data.state = SessionState::WaitingForKeysDissemination;

		// if we're not a part of consensus group, wait for secret subshares
		let explanation = "secret_subshares is a result of consensus job; consensus is established; qed";
		let is_consensus_group_node = data.secret_subshares.as_ref().expect(explanation).contains_key(&core.meta.self_node_id);
		if !is_consensus_group_node {
			return Ok(());
		}

		// else if master => send shared data to every new node
		if core.meta.self_node_id == core.meta.master_node_id {
			Self::disseminate_common_share_data(core, data)?;
		}

		// ...and then disseminate keys
		Self::disseminate_keys(core, data)?;

		// ..and check if session could be completed
		if data.secret_subshares.as_ref().expect(explanation).values().any(|v| v.is_none()) {
			return Ok(())
		}

		// TODO [Trust]: find a way to verificate keys
		Self::complete_session(core, data)
	}

	/// Send common share data to evey new node.
	fn disseminate_common_share_data(core: &SessionCore<T>, data: &SessionData<T>) -> Result<(), Error> {
		let explanation = "disseminate_common_share_data is only called on master node; master node has specified version of the key; qed";
		let old_key_share = core.key_share.as_ref().expect(explanation);
		let old_key_version = old_key_share.version(data.version.as_ref().expect(explanation)).expect(explanation);
		let consensus_group = data.secret_subshares.as_ref()
			.expect("disseminate_common_share_data is only called on master node; consensus group is created during initialization on master node; qed");
		let nodes = data.id_numbers.as_ref()
			.expect("nodes are filled during consensus establishing; common share data sent after consensus is established; qed")
			.keys()
			.filter(|n| !consensus_group.contains_key(n));
		for new_node in nodes {
			core.transport.send(new_node, ShareAddMessage::KeyShareCommon(KeyShareCommon {
				session: core.meta.id.clone().into(),
				session_nonce: core.nonce,
				threshold: old_key_share.threshold,
				author: old_key_share.author.clone().into(),
				joint_public: old_key_share.public.clone().into(),
				common_point: old_key_share.common_point.clone().map(Into::into),
				encrypted_point: old_key_share.encrypted_point.clone().map(Into::into),
				id_numbers: old_key_version.id_numbers.iter().map(|(k, v)| (k.clone().into(), v.clone().into())).collect(),
			}))?;
		}

		Ok(())
	}

	/// Disseminate key refreshing data.
	fn disseminate_keys(core: &SessionCore<T>, data: &mut SessionData<T>) -> Result<(), Error> {
		// generate random polynom with secret share as absolute term
		let explanation = "disseminate_keys is only called on consensus group nodes; consensus group nodes have specified version of the key; qed";
		let key_share = core.key_share.as_ref().expect(explanation);
		let key_version = key_share.version(data.version.as_ref().expect(explanation)).expect(explanation);
		let mut secret_share_polynom = math::generate_random_polynom(key_share.threshold)?;
		secret_share_polynom[0] = key_version.secret_share.clone();

		// calculate secret subshare for every new node (including this node)
		let explanation = "disseminate_keys is called after initialization has completed; this field is filled during initialization; qed";
		for (new_node, new_node_number) in data.id_numbers.as_ref().expect(explanation).iter() {
			let new_node_number = new_node_number.as_ref().ok_or(Error::InvalidMessage)?;
			let secret_subshare = math::compute_polynom(&secret_share_polynom, new_node_number)?;
			if new_node != &core.meta.self_node_id {
				core.transport.send(new_node, ShareAddMessage::NewKeysDissemination(NewKeysDissemination {
					session: core.meta.id.clone().into(),
					session_nonce: core.nonce,
					secret_subshare: secret_subshare.into(),
				}))?;
			} else {
				let secret_subshare = Self::compute_secret_subshare(core, data, new_node, &secret_subshare)?;
				*data.secret_subshares.as_mut().expect(explanation)
					.get_mut(&core.meta.self_node_id)
					.expect("disseminate_keys is only calle on consensus group nodes; there's entry for every consensus node in secret_subshares; qed")
						= Some(secret_subshare);
			}
		}

		Ok(())
	}

	/// Compute secret subshare from passed secret value.
	fn compute_secret_subshare(core: &SessionCore<T>, data: &SessionData<T>, sender: &NodeId, secret_value: &Secret) -> Result<Secret, Error> {
		let explanation = "this field is a result of consensus job; compute_secret_subshare is called after consensus is established";
		let id_numbers = data.id_numbers.as_ref().expect(explanation);
		let secret_subshares = data.secret_subshares.as_ref().expect(explanation);
		let threshold = core.key_share.as_ref().map(|ks| ks.threshold)
			.unwrap_or_else(|| data.new_key_share.as_ref()
				.expect("computation occurs after receiving key share threshold if not having one already; qed")
				.threshold);

		let explanation = "id_numbers are checked to have Some value for every consensus group node when consensus is establishe; qed";
		let sender_id_number = id_numbers[sender].as_ref().expect(explanation);
		let other_id_numbers = secret_subshares.keys().filter(|k| *k != sender).map(|n| id_numbers[n].as_ref().expect(explanation));
		math::compute_secret_subshare(threshold, secret_value, sender_id_number, other_id_numbers)
	}

	/// Complete session.
	fn complete_session(core: &SessionCore<T>, data: &mut SessionData<T>) -> Result<(), Error> {
		// if already completed, do nothing
		if data.state == SessionState::Finished {
			return Ok(());
		}

		// compose updated key share
		let explanation = "this field is a result of consensus job; complete_session is called after consensus is established";
		let id_numbers = data.id_numbers.as_ref().expect(explanation);
		let secret_subshares = data.secret_subshares.as_ref()
			.expect("nodes are filled during consensus establishing; session is completed after consensus is established; qed");
		let secret_share = math::compute_secret_share(secret_subshares.values().map(|ss| ss.as_ref()
			.expect("complete_session is only called when subshares from all nodes are received; qed")))?;

		let refreshed_key_version = DocumentKeyShareVersion::new(id_numbers.clone().into_iter().map(|(k, v)| (k.clone(),
			v.expect("id_numbers are checked to have Some value for every consensus group node when consensus is establishe; qed"))).collect(),
			secret_share);
<<<<<<< HEAD
		let mut refreshed_key_share = core.key_share.as_ref().cloned().unwrap_or_else(|| DocumentKeyShare {
			author: data.key_share_author.clone()
				.expect("this is new node; on new nodes this field is filled before KRD; session is completed after KRD; qed"),
			threshold: data.key_share_threshold.clone()
				.expect("this is new node; on new nodes this field is filled before KRD; session is completed after KRD; qed"),
			public: data.key_share_joint_public.clone()
				.expect("this is new node; on new nodes this field is filled before KRD; session is completed after KRD; qed"),
			common_point: data.key_share_common_point.clone(),
			encrypted_point: data.key_share_encrypted_point.clone(),
			versions: Vec::new(),
=======
		let mut refreshed_key_share = core.key_share.as_ref().cloned().unwrap_or_else(|| {
			let new_key_share = data.new_key_share.as_ref()
				.expect("this is new node; on new nodes this field is filled before KRD; session is completed after KRD; qed");
			DocumentKeyShare {
				author: new_key_share.author.clone(),
				threshold: new_key_share.threshold,
				public: new_key_share.joint_public.clone(),
				common_point: new_key_share.common_point.clone(),
				encrypted_point: new_key_share.encrypted_point.clone(),
				versions: Vec::new(),
			}
>>>>>>> 81d4187d
		});
		refreshed_key_share.versions.push(refreshed_key_version);

		// save encrypted data to the key storage
		data.state = SessionState::Finished;
		if core.key_share.is_some() {
			core.key_storage.update(core.meta.id.clone(), refreshed_key_share.clone())
		} else {
			core.key_storage.insert(core.meta.id.clone(), refreshed_key_share.clone())
		}.map_err(|e| Error::KeyStorage(e.into()))?;

		// signal session completion
		data.state = SessionState::Finished;
		data.result = Some(Ok(()));
		core.completed.notify_all();

		Ok(())
	}
}

impl<T> ClusterSession for SessionImpl<T> where T: SessionTransport {
	type Id = SessionId;

	fn type_name() -> &'static str {
		"share add"
	}

	fn id(&self) -> SessionId {
		self.core.meta.id.clone()
	}

	fn is_finished(&self) -> bool {
		self.data.lock().state == SessionState::Finished
	}

	fn on_session_timeout(&self) {
		self.on_session_error(&self.core.meta.self_node_id, Error::NodeDisconnected)
	}

	fn on_node_timeout(&self, node: &NodeId) {
		self.on_session_error(node, Error::NodeDisconnected)
	}

	fn on_session_error(&self, node: &NodeId, error: Error) {
		// error in generation session is considered fatal
		// => broadcast error if error occured on this node
		if *node == self.core.meta.self_node_id {
			for node in self.core.transport.nodes() {
				// do not bother processing send error, as we already processing error
				let _ = self.core.transport.send(&node, ShareAddMessage::ShareAddError(ShareAddError {
					session: self.core.meta.id.clone().into(),
					session_nonce: self.core.nonce,
					error: error.clone().into(),
				}));
			}
		}

		let mut data = self.data.lock();

		warn!("{}: share add session failed: {} on {}", self.core.meta.self_node_id, error, node);

		data.state = SessionState::Finished;
		data.result = Some(Err(error));
		self.core.completed.notify_all();
	}

	fn on_message(&self, sender: &NodeId, message: &Message) -> Result<(), Error> {
		match *message {
			Message::ShareAdd(ref message) => self.process_message(sender, message),
			_ => unreachable!("cluster checks message to be correct before passing; qed"),
		}
	}
}

impl IsolatedSessionTransport {
	pub fn new(session_id: SessionId, version: Option<H256>, nonce: u64, cluster: Arc<Cluster>) -> Self {
		IsolatedSessionTransport {
			session: session_id,
			version: version,
			nonce: nonce,
			cluster: cluster,
			id_numbers: None,
			consensus_group: None,
		}
	}
}

impl JobTransport for IsolatedSessionTransport {
	type PartialJobRequest = ServersSetChangeAccessRequest;
	type PartialJobResponse = bool;

	fn send_partial_request(&self, node: &NodeId, request: ServersSetChangeAccessRequest) -> Result<(), Error> {
		let explanation = "partial requests are sent from master node only; on master node this field is filled during creation; qed";
		let id_numbers = self.id_numbers.as_ref().expect(explanation);

		self.cluster.send(node, Message::ShareAdd(ShareAddMessage::ShareAddConsensusMessage(ShareAddConsensusMessage {
			session: self.session.clone().into(),
			session_nonce: self.nonce,
			message: ConsensusMessageOfShareAdd::InitializeConsensusSession(InitializeConsensusSessionOfShareAdd {
				version: self.version.clone().expect(explanation).into(),
				consensus_group: self.consensus_group.as_ref().expect(explanation).iter().cloned().map(Into::into).collect(),
				old_nodes_set: request.old_servers_set.into_iter().map(Into::into).collect(),
				new_nodes_map: request.new_servers_set.into_iter()
					.filter_map(|n| id_numbers.get(&n)
						.map(|id| (n.into(), id.clone()
							.expect("partial requests are sent from master node only after consensus is established;
								on master id_numbers are initialized with Some id_number for every consensus group node; qed").into())))
					.collect(),
				old_set_signature: request.old_set_signature.into(),
				new_set_signature: request.new_set_signature.into(),
			}),
		})))
	}

	fn send_partial_response(&self, node: &NodeId, response: bool) -> Result<(), Error> {
		self.cluster.send(node, Message::ShareAdd(ShareAddMessage::ShareAddConsensusMessage(ShareAddConsensusMessage {
			session: self.session.clone().into(),
			session_nonce: self.nonce,
			message: ConsensusMessageOfShareAdd::ConfirmConsensusInitialization(ConfirmConsensusInitialization {
				is_confirmed: response,
			}),
		})))
	}
}

impl SessionTransport for IsolatedSessionTransport {
	fn nodes(&self) -> BTreeSet<NodeId> {
		self.cluster.nodes()
	}

	fn set_master_data(&mut self, consensus_group: BTreeSet<NodeId>, id_numbers: BTreeMap<NodeId, Option<Secret>>) {
		self.consensus_group = Some(consensus_group);
		self.id_numbers = Some(id_numbers);
	}

	fn send(&self, node: &NodeId, message: ShareAddMessage) -> Result<(), Error> {
		self.cluster.send(node, Message::ShareAdd(message))
	}
}

#[cfg(test)]
pub mod tests {
	use std::sync::Arc;
	use std::collections::{VecDeque, BTreeMap, BTreeSet};
	use ethkey::{Random, Generator, Public, KeyPair, Signature, sign};
	use bigint::hash::H256;
	use key_server_cluster::{NodeId, SessionId, Error, KeyStorage, DummyKeyStorage};
	use key_server_cluster::cluster::Cluster;
	use key_server_cluster::cluster::tests::DummyCluster;
	use key_server_cluster::cluster_sessions::ClusterSession;
	use key_server_cluster::generation_session::tests::{Node as GenerationNode, generate_nodes_ids};
	use key_server_cluster::math;
	use key_server_cluster::message::Message;
	use key_server_cluster::servers_set_change_session::tests::generate_key;
	use key_server_cluster::jobs::servers_set_change_access_job::ordered_nodes_hash;
	use key_server_cluster::admin_sessions::ShareChangeSessionMeta;
	use super::{SessionImpl, SessionParams, IsolatedSessionTransport};

	struct Node {
		pub cluster: Arc<DummyCluster>,
		pub key_storage: Arc<DummyKeyStorage>,
		pub session: SessionImpl<IsolatedSessionTransport>,
	}

	struct MessageLoop {
		pub admin_key_pair: KeyPair,
		pub original_key_pair: KeyPair,
		pub old_nodes_set: BTreeSet<NodeId>,
		pub new_nodes_set: BTreeSet<NodeId>,
		pub old_set_signature: Signature,
		pub new_set_signature: Signature,
		pub nodes: BTreeMap<NodeId, Node>,
		pub queue: VecDeque<(NodeId, NodeId, Message)>,
		pub version: H256,
	}

	fn create_session(mut meta: ShareChangeSessionMeta, admin_public: Public, self_node_id: NodeId, cluster: Arc<Cluster>, key_storage: Arc<KeyStorage>) -> SessionImpl<IsolatedSessionTransport> {
		let session_id = meta.id.clone();
		meta.self_node_id = self_node_id;
		let key_version = key_storage.get(&session_id).unwrap().map(|ks| ks.versions.iter().last().unwrap().hash.clone());

		SessionImpl::new(SessionParams {
			meta: meta.clone(),
			transport: IsolatedSessionTransport::new(session_id, key_version, 1, cluster),
			key_storage: key_storage,
			admin_public: Some(admin_public),
			nonce: 1,
		}).unwrap()
	}

	fn create_node(meta: ShareChangeSessionMeta, admin_public: Public, node: GenerationNode, added_nodes: &BTreeSet<NodeId>) -> Node {
		node.cluster.add_nodes(added_nodes.iter().cloned());
		Node {
			cluster: node.cluster.clone(),
			key_storage: node.key_storage.clone(),
			session: create_session(meta, admin_public, node.session.node().clone(), node.cluster, node.key_storage),
		}
	}

	/// This only works for schemes where threshold = 1
	pub fn check_secret_is_preserved(joint_key_pair: KeyPair, nodes: BTreeMap<NodeId, Arc<DummyKeyStorage>>) {
		let n = nodes.len();
		let document_secret_plain = math::generate_random_point().unwrap();
		for n1 in 0..n {
			for n2 in n1+1..n {
				let share1 = nodes.values().nth(n1).unwrap().get(&SessionId::default()).unwrap();
				let share2 = nodes.values().nth(n2).unwrap().get(&SessionId::default()).unwrap();
				let id_number1 = share1.as_ref().unwrap().last_version().unwrap().id_numbers[nodes.keys().nth(n1).unwrap()].clone();
				let id_number2 = share1.as_ref().unwrap().last_version().unwrap().id_numbers[nodes.keys().nth(n2).unwrap()].clone();

				// now encrypt and decrypt data
				let (document_secret_decrypted, document_secret_decrypted_test) =
					math::tests::do_encryption_and_decryption(1,
						joint_key_pair.public(),
						&[id_number1, id_number2],
						&[share1.unwrap().last_version().unwrap().secret_share.clone(),
							share2.unwrap().last_version().unwrap().secret_share.clone()],
						Some(joint_key_pair.secret()),
						document_secret_plain.clone());

				assert_eq!(document_secret_plain, document_secret_decrypted_test);
				assert_eq!(document_secret_plain, document_secret_decrypted);
			}
		}
	}

	impl MessageLoop {
		pub fn new(t: usize, master_node_id: NodeId, old_nodes_set: BTreeSet<NodeId>, new_nodes_set: BTreeSet<NodeId>) -> Self {
			// generate admin key pair
			let admin_key_pair = Random.generate().unwrap();
			let admin_public = admin_key_pair.public().clone();

			// run initial generation session
			let gml = generate_key(t, old_nodes_set.clone());

			// compute original secret key
			let version = gml.nodes.values().nth(0).unwrap().key_storage.get(&Default::default()).unwrap().unwrap().versions[0].hash.clone();
			let original_key_pair = gml.compute_key_pair(t);

			// prepare sessions on all nodes
			let meta = ShareChangeSessionMeta {
				id: SessionId::default(),
				self_node_id: NodeId::default(),
				master_node_id: master_node_id,
			};
			let new_nodes = new_nodes_set.iter()
				.filter(|n| !old_nodes_set.contains(&n))
				.map(|new_node_id| {
					let new_node_cluster = Arc::new(DummyCluster::new(new_node_id.clone()));
					let new_node_key_storage = Arc::new(DummyKeyStorage::default());
					let new_node_session = create_session(meta.clone(), admin_public.clone(), new_node_id.clone(), new_node_cluster.clone(), new_node_key_storage.clone());
					new_node_cluster.add_nodes(new_nodes_set.iter().cloned());
					Node {
						cluster: new_node_cluster,
						key_storage: new_node_key_storage,
						session: new_node_session,
					}
				});
			let old_nodes = gml.nodes.into_iter().map(|gn| create_node(meta.clone(), admin_public.clone(), gn.1, &new_nodes_set));
			let nodes = old_nodes.chain(new_nodes).map(|n| (n.session.core.meta.self_node_id.clone(), n)).collect();

			let old_set_signature = sign(admin_key_pair.secret(), &ordered_nodes_hash(&old_nodes_set)).unwrap();
			let new_set_signature = sign(admin_key_pair.secret(), &ordered_nodes_hash(&new_nodes_set)).unwrap();
			MessageLoop {
				admin_key_pair: admin_key_pair,
				original_key_pair: original_key_pair,
				version: version,
				old_nodes_set: old_nodes_set.clone(),
				new_nodes_set: new_nodes_set.clone(),
				old_set_signature: old_set_signature,
				new_set_signature: new_set_signature,
				nodes: nodes,
				queue: Default::default(),
			}
		}

		pub fn new_additional(master_node_id: NodeId, ml: MessageLoop, new_nodes_set: BTreeSet<NodeId>) -> Self {
			let version = ml.nodes.values().nth(0).unwrap().key_storage.get(&Default::default()).unwrap().unwrap().versions.last().unwrap().hash.clone();

			// prepare sessions on all nodes
			let meta = ShareChangeSessionMeta {
				id: SessionId::default(),
				self_node_id: NodeId::default(),
				master_node_id: master_node_id,
			};
			let old_nodes_set = ml.nodes.keys().cloned().collect();
			let nodes = ml.nodes.iter()
				.map(|(n, nd)| {
					let node_cluster = nd.cluster.clone();
					let node_key_storage = nd.key_storage.clone();
					let node_session = create_session(meta.clone(), ml.admin_key_pair.public().clone(), n.clone(), node_cluster.clone(), node_key_storage.clone());
					node_cluster.add_nodes(new_nodes_set.iter().cloned());
					(n.clone(), Node {
						cluster: node_cluster,
						key_storage: node_key_storage,
						session: node_session,
					})
				}).chain(new_nodes_set.difference(&old_nodes_set).map(|n| {
					let new_node_cluster = Arc::new(DummyCluster::new(n.clone()));
					let new_node_key_storage = Arc::new(DummyKeyStorage::default());
					let new_node_session = create_session(meta.clone(), ml.admin_key_pair.public().clone(), n.clone(), new_node_cluster.clone(), new_node_key_storage.clone());
					new_node_cluster.add_nodes(new_nodes_set.iter().cloned());
					(n.clone(), Node {
						cluster: new_node_cluster,
						key_storage: new_node_key_storage,
						session: new_node_session,
					})
				})).collect();

			let old_set_signature = sign(ml.admin_key_pair.secret(), &ordered_nodes_hash(&old_nodes_set)).unwrap();
			let new_set_signature = sign(ml.admin_key_pair.secret(), &ordered_nodes_hash(&new_nodes_set)).unwrap();
			MessageLoop {
				admin_key_pair: ml.admin_key_pair,
				original_key_pair: ml.original_key_pair,
				version: version,
				old_nodes_set: old_nodes_set.clone(),
				new_nodes_set: new_nodes_set.clone(),
				old_set_signature: old_set_signature,
				new_set_signature: new_set_signature,
				nodes: nodes,
				queue: Default::default(),
			}
		}

		pub fn update_signature(&mut self) {
			self.old_set_signature = sign(self.admin_key_pair.secret(), &ordered_nodes_hash(&self.old_nodes_set)).unwrap();
			self.new_set_signature = sign(self.admin_key_pair.secret(), &ordered_nodes_hash(&self.new_nodes_set)).unwrap();
		}

		pub fn run(&mut self) {
			while let Some((from, to, message)) = self.take_message() {
				self.process_message((from, to, message)).unwrap();
			}
		}

		pub fn take_message(&mut self) -> Option<(NodeId, NodeId, Message)> {
			self.nodes.values()
				.filter_map(|n| n.cluster.take_message().map(|m| (n.session.core.meta.self_node_id.clone(), m.0, m.1)))
				.nth(0)
				.or_else(|| self.queue.pop_front())
		}

		pub fn process_message(&mut self, msg: (NodeId, NodeId, Message)) -> Result<(), Error> {
			match { match msg.2 {
				Message::ShareAdd(ref message) =>
					self.nodes[&msg.1].session.process_message(&msg.0, message),
				_ => unreachable!("only servers set change messages are expected"),
			} } {
				Ok(_) => Ok(()),
				Err(Error::TooEarlyForRequest) => {
					self.queue.push_back(msg);
					Ok(())
				},
				Err(err) => Err(err),
			}
		}
	}

	#[test]
	fn node_add_fails_if_nodes_removed() {
		let old_nodes_set = generate_nodes_ids(3);
		let master_node_id = old_nodes_set.iter().cloned().nth(0).unwrap();
		let node_to_remove_id = old_nodes_set.iter().cloned().nth(1).unwrap();
		let mut new_nodes_set: BTreeSet<_> = old_nodes_set.clone().into_iter().chain(generate_nodes_ids(1)).collect();
		new_nodes_set.remove(&node_to_remove_id);
		let ml = MessageLoop::new(1, master_node_id.clone(), old_nodes_set, new_nodes_set.clone());
		assert_eq!(ml.nodes[&master_node_id].session.initialize(Some(ml.version), Some(new_nodes_set),
			Some(ml.old_set_signature.clone()),
			Some(ml.new_set_signature.clone())
		).unwrap_err(), Error::ConsensusUnreachable);
	}

	#[test]
	fn node_add_fails_if_no_nodes_added() {
		let old_nodes_set = generate_nodes_ids(3);
		let master_node_id = old_nodes_set.iter().cloned().nth(0).unwrap();
		let new_nodes_set = old_nodes_set.clone();
		let ml = MessageLoop::new(1, master_node_id.clone(), old_nodes_set, new_nodes_set.clone());
		assert_eq!(ml.nodes[&master_node_id].session.initialize(Some(ml.version), Some(new_nodes_set),
			Some(ml.old_set_signature.clone()),
			Some(ml.new_set_signature.clone())
		).unwrap_err(), Error::ConsensusUnreachable);
	}

	#[test]
	fn node_add_fails_if_started_on_adding_node() {
		let old_nodes_set = generate_nodes_ids(3);
		let nodes_to_add_set = generate_nodes_ids(1);
		let master_node_id = nodes_to_add_set.iter().cloned().nth(0).unwrap();
		let new_nodes_set: BTreeSet<_> = old_nodes_set.clone().into_iter().chain(nodes_to_add_set.into_iter()).collect();
		let ml = MessageLoop::new(1, master_node_id.clone(), old_nodes_set, new_nodes_set.clone());
		assert_eq!(ml.nodes[&master_node_id].session.initialize(Some(ml.version), Some(new_nodes_set),
			Some(ml.old_set_signature.clone()),
			Some(ml.new_set_signature.clone())
		).unwrap_err(), Error::KeyStorage("key share is not found on master node".into()));
	}

	#[test]
	fn node_add_fails_if_initialized_twice() {
		let old_nodes_set = generate_nodes_ids(3);
		let master_node_id = old_nodes_set.iter().cloned().nth(0).unwrap();
		let new_nodes_set: BTreeSet<_> = old_nodes_set.clone().into_iter().chain(generate_nodes_ids(1)).collect();
		let ml = MessageLoop::new(1, master_node_id.clone(), old_nodes_set, new_nodes_set.clone());
		assert_eq!(ml.nodes[&master_node_id].session.initialize(Some(ml.version), Some(new_nodes_set.clone()),
			Some(ml.old_set_signature.clone()),
			Some(ml.new_set_signature.clone())
		), Ok(()));
		assert_eq!(ml.nodes[&master_node_id].session.initialize(Some(ml.version), Some(new_nodes_set),
			Some(ml.old_set_signature.clone()),
			Some(ml.new_set_signature.clone())
		), Err(Error::InvalidStateForRequest));
	}

	#[test]
	fn node_add_fails_if_started_without_signatures() {
		let old_nodes_set = generate_nodes_ids(3);
		let master_node_id = old_nodes_set.iter().cloned().nth(0).unwrap();
		let new_nodes_set: BTreeSet<_> = old_nodes_set.clone().into_iter().chain(generate_nodes_ids(1)).collect();
		let ml = MessageLoop::new(1, master_node_id.clone(), old_nodes_set, new_nodes_set.clone());
		assert_eq!(ml.nodes[&master_node_id].session.initialize(None, None, None, None), Err(Error::InvalidMessage));
	}

	#[test]
	fn nodes_added_using_share_add() {
		let test_cases = vec![(3, 1), (3, 3)];
		for (n, nodes_to_add) in test_cases {
			// generate key && prepare ShareAdd sessions
			let old_nodes_set = generate_nodes_ids(n);
			let new_nodes_set: BTreeSet<_> = old_nodes_set.clone().into_iter().chain(generate_nodes_ids(nodes_to_add)).collect();
			let master_node_id = old_nodes_set.iter().cloned().nth(0).unwrap();
			let mut ml = MessageLoop::new(1, master_node_id.clone(), old_nodes_set, new_nodes_set.clone());

			// initialize session on master node && run to completion
			ml.nodes[&master_node_id].session.initialize(Some(ml.version), Some(new_nodes_set),
				Some(ml.old_set_signature.clone()),
				Some(ml.new_set_signature.clone())).unwrap();
			ml.run();

			// check that session has completed on all nodes
			assert!(ml.nodes.values().all(|n| n.session.is_finished()));

			// check that secret is still the same as before adding the share
			check_secret_is_preserved(ml.original_key_pair.clone(), ml.nodes.iter().map(|(k, v)| (k.clone(), v.key_storage.clone())).collect());
		}
	}

	#[test]
	fn nodes_added_using_share_add_with_isolated_nodes() {
		let (n, nodes_to_add) = (3, 3);

		// generate key && prepare ShareAdd sessions
		let old_nodes_set = generate_nodes_ids(n);
		let new_nodes_set: BTreeSet<_> = old_nodes_set.clone().into_iter().chain(generate_nodes_ids(nodes_to_add)).collect();
		let master_node_id = old_nodes_set.iter().cloned().nth(0).unwrap();
		let isolated_node_id = old_nodes_set.iter().cloned().nth(1).unwrap();
		let mut ml = MessageLoop::new(1, master_node_id.clone(), old_nodes_set, new_nodes_set.clone());

		// now let's isolate 1 of 3 nodes owning key share
		ml.nodes.remove(&isolated_node_id);
		ml.old_nodes_set.remove(&isolated_node_id);
		ml.new_nodes_set.remove(&isolated_node_id);
		for (_, node) in ml.nodes.iter_mut() {
			node.cluster.remove_node(&isolated_node_id);
		}
		ml.update_signature();

		// initialize session on master node && run to completion
		ml.nodes[&master_node_id].session.initialize(Some(ml.version), Some(new_nodes_set),
			Some(ml.old_set_signature.clone()),
			Some(ml.new_set_signature.clone())).unwrap();
		ml.run();

		// check that session has completed on all nodes
		assert!(ml.nodes.values().all(|n| n.session.is_finished()));

		// check that secret is still the same as before adding the share
		check_secret_is_preserved(ml.original_key_pair.clone(), ml.nodes
			.iter()
			.map(|(k, v)| (k.clone(), v.key_storage.clone()))
			.collect());
	}

	#[test]
	fn nodes_add_to_the_node_with_obsolete_version() {
		let (n, nodes_to_add) = (3, 3);

		// generate key (2-of-3) && prepare ShareAdd sessions
		let old_nodes_set = generate_nodes_ids(n);
		let newest_nodes_set = generate_nodes_ids(nodes_to_add);
		let new_nodes_set: BTreeSet<_> = old_nodes_set.clone().into_iter().chain(newest_nodes_set.clone()).collect();
		let master_node_id = old_nodes_set.iter().cloned().nth(0).unwrap();
		let isolated_node_id = old_nodes_set.iter().cloned().nth(1).unwrap();
		let oldest_nodes_set: BTreeSet<_> = old_nodes_set.iter().filter(|n| **n != isolated_node_id).cloned().collect();
		let mut ml = MessageLoop::new(1, master_node_id.clone(), old_nodes_set.clone(), new_nodes_set.clone());
		let isolated_key_storage = ml.nodes[&isolated_node_id].key_storage.clone();

		// now let's isolate 1 of 3 nodes owning key share
		ml.nodes.remove(&isolated_node_id);
		ml.old_nodes_set.remove(&isolated_node_id);
		ml.new_nodes_set.remove(&isolated_node_id);
		for (_, node) in ml.nodes.iter_mut() {
			node.cluster.remove_node(&isolated_node_id);
		}
		ml.update_signature();

		// initialize session on master node && run to completion (2-of-5)
		ml.nodes[&master_node_id].session.initialize(Some(ml.version), Some(new_nodes_set),
			Some(ml.old_set_signature.clone()),
			Some(ml.new_set_signature.clone())).unwrap();
		ml.run();

		// now let's add back old node so that key becames 2-of-6
		let new_nodes_set: BTreeSet<_> = ml.nodes.keys().cloned().chain(::std::iter::once(isolated_node_id.clone())).collect();
		let mut ml = MessageLoop::new_additional(master_node_id.clone(), ml, new_nodes_set.clone());
		ml.nodes.get_mut(&isolated_node_id).unwrap().key_storage = isolated_key_storage.clone();
		ml.nodes.get_mut(&isolated_node_id).unwrap().session.core.key_share = isolated_key_storage.get(&Default::default()).unwrap();
		ml.nodes.get_mut(&isolated_node_id).unwrap().session.core.key_storage = isolated_key_storage;

		// initialize session on master node && run to completion (2-of65)
		ml.nodes[&master_node_id].session.initialize(Some(ml.version), Some(new_nodes_set),
			Some(ml.old_set_signature.clone()),
			Some(ml.new_set_signature.clone())).unwrap();
		ml.run();

		// check that session has completed on all nodes
		assert!(ml.nodes.values().all(|n| n.session.is_finished()));

		// check that secret is still the same as before adding the share
		check_secret_is_preserved(ml.original_key_pair.clone(), ml.nodes
			.iter()
			.map(|(k, v)| (k.clone(), v.key_storage.clone()))
			.collect());

		// check that all oldest nodes have versions A, B, C
		// isolated node has version A, C
		// new nodes have versions B, C
		let oldest_key_share = ml.nodes[oldest_nodes_set.iter().nth(0).unwrap()].key_storage.get(&Default::default()).unwrap().unwrap();
		debug_assert_eq!(oldest_key_share.versions.len(), 3);
		let version_a = oldest_key_share.versions[0].hash.clone();
		let version_b = oldest_key_share.versions[1].hash.clone();
		let version_c = oldest_key_share.versions[2].hash.clone();
		debug_assert!(version_a != version_b && version_b != version_c);

		debug_assert!(oldest_nodes_set.iter().all(|n| vec![version_a.clone(), version_b.clone(), version_c.clone()] ==
			ml.nodes[n].key_storage.get(&Default::default()).unwrap().unwrap().versions.iter().map(|v| v.hash.clone()).collect::<Vec<_>>()));
		debug_assert!(::std::iter::once(&isolated_node_id).all(|n| vec![version_a.clone(), version_c.clone()] ==
			ml.nodes[n].key_storage.get(&Default::default()).unwrap().unwrap().versions.iter().map(|v| v.hash.clone()).collect::<Vec<_>>()));
		debug_assert!(newest_nodes_set.iter().all(|n| vec![version_b.clone(), version_c.clone()] ==
			ml.nodes[n].key_storage.get(&Default::default()).unwrap().unwrap().versions.iter().map(|v| v.hash.clone()).collect::<Vec<_>>()));
	}

	#[test]
	fn nodes_add_fails_when_not_enough_share_owners_are_connected() {
		let (n, nodes_to_add) = (3, 3);

		// generate key (2-of-3) && prepare ShareAdd sessions
		let old_nodes_set = generate_nodes_ids(n);
		let new_nodes_set: BTreeSet<_> = old_nodes_set.clone().into_iter().chain(generate_nodes_ids(nodes_to_add)).collect();
		let master_node_id = old_nodes_set.iter().cloned().nth(0).unwrap();
		let isolated_node_id1 = old_nodes_set.iter().cloned().nth(1).unwrap();
		let isolated_node_id2 = old_nodes_set.iter().cloned().nth(2).unwrap();
		let mut ml = MessageLoop::new(1, master_node_id.clone(), old_nodes_set.clone(), new_nodes_set.clone());

		// now let's isolate 2 of 3 nodes owning key share
		ml.nodes.remove(&isolated_node_id1);
		ml.nodes.remove(&isolated_node_id2);
		ml.old_nodes_set.remove(&isolated_node_id1);
		ml.new_nodes_set.remove(&isolated_node_id1);
		ml.old_nodes_set.remove(&isolated_node_id2);
		ml.new_nodes_set.remove(&isolated_node_id2);
		for (_, node) in ml.nodes.iter_mut() {
			node.cluster.remove_node(&isolated_node_id1);
			node.cluster.remove_node(&isolated_node_id2);
		}
		ml.update_signature();

		// initialize session on master node && run to completion (2-of-5)
		assert_eq!(ml.nodes[&master_node_id].session.initialize(Some(ml.version), Some(new_nodes_set),
			Some(ml.old_set_signature.clone()),
			Some(ml.new_set_signature.clone())).map(|_| ()), Err(Error::ConsensusUnreachable));
	}
}<|MERGE_RESOLUTION|>--- conflicted
+++ resolved
@@ -86,21 +86,8 @@
 	pub version: Option<H256>,
 	/// Consensus session.
 	pub consensus_session: Option<ShareAddChangeConsensusSession<T>>,
-<<<<<<< HEAD
-	/// NewKeyShare: threshold.
-	pub key_share_threshold: Option<usize>,
-	/// NewKeyShare: author.
-	pub key_share_author: Option<Public>,
-	/// NewKeyShare: joint public.
-	pub key_share_joint_public: Option<Public>,
-	/// NewKeyShare: Common (shared) encryption point.
-	pub key_share_common_point: Option<Public>,
-	/// NewKeyShare: Encrypted point.
-	pub key_share_encrypted_point: Option<Public>,
-=======
 	/// NewKeyShare (for nodes being added).
 	pub new_key_share: Option<NewKeyShare>,
->>>>>>> 81d4187d
 	/// Nodes id numbers.
 	pub id_numbers: Option<BTreeMap<NodeId, Option<Secret>>>,
 	/// Secret subshares received from nodes.
@@ -186,15 +173,7 @@
 				state: SessionState::ConsensusEstablishing,
 				version: None,
 				consensus_session: None,
-<<<<<<< HEAD
-				key_share_threshold: None,
-				key_share_author: None,
-				key_share_joint_public: None,
-				key_share_common_point: None,
-				key_share_encrypted_point: None,
-=======
 				new_key_share: None,
->>>>>>> 81d4187d
 				id_numbers: None,
 				secret_subshares: None,
 				result: None,
@@ -450,13 +429,7 @@
 		}
 
 		// we only expect this message once
-<<<<<<< HEAD
-		if data.key_share_threshold.is_some() || data.key_share_author.is_some() ||
-			data.key_share_common_point.is_some() || data.key_share_encrypted_point.is_some() ||
-			data.key_share_joint_public.is_some() {
-=======
 		if data.new_key_share.is_some() {
->>>>>>> 81d4187d
 			return Err(Error::InvalidStateForRequest);
 		}
 
@@ -471,13 +444,6 @@
 
 		// update data
 		data.state = SessionState::WaitingForKeysDissemination;
-<<<<<<< HEAD
-		data.key_share_threshold = Some(message.threshold);
-		data.key_share_author = Some(message.author.clone().into());
-		data.key_share_joint_public = Some(message.joint_public.clone().into());
-		data.key_share_common_point = message.common_point.clone().map(Into::into);
-		data.key_share_encrypted_point = message.encrypted_point.clone().map(Into::into);
-=======
 		data.new_key_share = Some(NewKeyShare {
 			threshold: message.threshold,
 			author: message.author.clone().into(),
@@ -485,7 +451,6 @@
 			common_point: message.common_point.clone().map(Into::into),
 			encrypted_point: message.encrypted_point.clone().map(Into::into),
 		});
->>>>>>> 81d4187d
 
 		let id_numbers = data.id_numbers.as_mut()
 			.expect("common key share data is expected after initialization; id_numers are filled during initialization; qed");
@@ -732,18 +697,6 @@
 		let refreshed_key_version = DocumentKeyShareVersion::new(id_numbers.clone().into_iter().map(|(k, v)| (k.clone(),
 			v.expect("id_numbers are checked to have Some value for every consensus group node when consensus is establishe; qed"))).collect(),
 			secret_share);
-<<<<<<< HEAD
-		let mut refreshed_key_share = core.key_share.as_ref().cloned().unwrap_or_else(|| DocumentKeyShare {
-			author: data.key_share_author.clone()
-				.expect("this is new node; on new nodes this field is filled before KRD; session is completed after KRD; qed"),
-			threshold: data.key_share_threshold.clone()
-				.expect("this is new node; on new nodes this field is filled before KRD; session is completed after KRD; qed"),
-			public: data.key_share_joint_public.clone()
-				.expect("this is new node; on new nodes this field is filled before KRD; session is completed after KRD; qed"),
-			common_point: data.key_share_common_point.clone(),
-			encrypted_point: data.key_share_encrypted_point.clone(),
-			versions: Vec::new(),
-=======
 		let mut refreshed_key_share = core.key_share.as_ref().cloned().unwrap_or_else(|| {
 			let new_key_share = data.new_key_share.as_ref()
 				.expect("this is new node; on new nodes this field is filled before KRD; session is completed after KRD; qed");
@@ -755,7 +708,6 @@
 				encrypted_point: new_key_share.encrypted_point.clone(),
 				versions: Vec::new(),
 			}
->>>>>>> 81d4187d
 		});
 		refreshed_key_share.versions.push(refreshed_key_version);
 
